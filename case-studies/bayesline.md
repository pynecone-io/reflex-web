--- conflicted
+++ resolved
@@ -41,12 +41,7 @@
 ]
 ---
 
-<<<<<<< HEAD
 Why Bayesline chose Reflex instead of Plotly Dash.
-
-## What Bayesline is building
-=======
-Why Bayesline chose Reflex instead of Plotly Dash
 
 ## TLDR;
 
@@ -74,7 +69,6 @@
 ```
 
 ## What Baylesline is building
->>>>>>> 5dffe2f7
 
 Meet Bayesline, the Y-combinator-backed GPU-powered financial analytics suite for institutional investors.
 Bayesline deploys customized equity factor risk (ML) models in the cloud, which previously could take weeks or months for investors to build.
@@ -111,28 +105,18 @@
 Sebastian and his team built an initial prototype with Dash, a low-code framework for rapidly building data apps in Python.
 As their app grew, it eventually became slow and difficult to maintain.
 
-<<<<<<< HEAD
-```md quote Sebastian
-The app was just getting painfully slow. Dash loads the entire application, the entire dom of every single page... as the application gets bigger, the performance will just go down.
-=======
 ```md quote
 - name: Sebastian
-The app was just getting painfully slow. Dash loads the entire application, the entire dom of every single page...by definition, almost as the application gets bigger, the performance will just grind, will go down.
->>>>>>> 5dffe2f7
+The app was just getting painfully slow. Dash loads the entire application, the entire dom of every single page... as the application gets bigger, the performance will just go down.
 ```
 
 ## From Prototype to Production With Reflex
 
 Bayesline switched from Dash to Reflex because they could build both a production-grade and an aesthetically pleasing web app quickly–without JavaScript experience.
 
-<<<<<<< HEAD
-```md quote Sebastian
-We wanted to build a frontend that would be as indistinguishable as possible from one built by professional frontend developers.
-=======
 ```md quote
 - name: Sebastian
-... we wanted to build a frontend that would be as indistinguishable as possible from one built by professional frontend developers.
->>>>>>> 5dffe2f7
+We wanted to build a frontend that would be as indistinguishable as possible from one built by professional frontend developers.
 ```
 
 Complicated Dash apps not only eventually hit performance limits but are also challenging to maintain since there isn’t first-class support for object-oriented programming (OOP) design patterns:
