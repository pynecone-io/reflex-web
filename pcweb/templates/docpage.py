"""Template for documentation pages."""

import asyncio
import textwrap
import uuid
from typing import Callable

import black
import reflex as rx

from pcweb import styles
from pcweb.base_state import State
from pcweb.route import Route, get_path
from pcweb.components.logo import navbar_logo


class CopyToClipboard(rx.Component):
    """Component to copy text to clipboard."""

    library = "react-copy-to-clipboard"

    tag = "CopyToClipboard"

    # The text to copy when clicked.
    text: rx.Var[str]

    @classmethod
    def get_triggers(cls) -> set[str]:
        return super().get_triggers() | {"on_copy"}


# Convenience method to create the compoennt.
copy_to_clipboard = CopyToClipboard.create


@rx.memo
def code_block(
    code: str,
    language: str,
    # copied: rx.Var[bool],
    # copy_text: rx.Var[str],
    # on_copy: rx.EventChain,
):
    return rx.box(
        rx.box(
            rx.code_block(
                code,
<<<<<<< HEAD
                can_copy=True,
=======
>>>>>>> 7e5fdaac
                border_radius=styles.DOC_BORDER_RADIUS,
                theme="light",
                background="transparent",
                language=language,
                code_tag_props={
                    "style": {
                        "fontFamily": "inherit",
                    }
                },
            ),
            border_radius=styles.DOC_BORDER_RADIUS,
            border="2px solid #F4F3F6",
        ),
        position="relative",
        margin_bottom="1em",
        width="100%",
    )


@rx.memo
def code_block_dark(
    code: str,
    language: str,
    copied: bool,
    copy_text: str,
    on_copy: rx.EventChain,
):
    return rx.box(
        rx.box(
            rx.code_block(
                code,
                can_copy=True,
                border_radius=styles.DOC_BORDER_RADIUS,
                theme="dark",
                language=language,
                code_tag_props={
                    "style": {
                        "fontFamily": "inherit",
                    }
                },
            ),
            border_radius=styles.DOC_BORDER_RADIUS,
            box_shadow=styles.DOC_SHADOW_LIGHT,
        ),
        rx.cond(
            copied,
            rx.tooltip(
                rx.icon(
                    tag="check_circle",
                    style=icon_style,
                    color=styles.ACCENT_COLOR,
                ),
                label="Copied!",
                close_on_click=False,
                padding="0.5em",
                border_radius="0.5em",
                background_color=styles.ACCENT_COLOR,
                is_open=copied,
            ),
            rx.tablet_and_desktop(
                copy_to_clipboard(
                    rx.icon(
                        tag="copy",
                        style=icon_style,
                    ),
                    text=rx.Var.create(copy_text, is_string=True),
                    on_copy=on_copy,
                ),
            ),
        ),
        position="relative",
        margin_bottom="1em",
        width="100%",
    )


class ClipboardState(State):
    """State for the clipboard."""

    # The copied text.
    text: str = ""

    def copy(self, text: str):
        """Set the text to copy.

        Args:
            text: The text to copy.
        """
        self.text = text

    async def reset_text(self):
        """Reset the copied text."""
        # Wait in order to show the toast.
        await asyncio.sleep(2)

        # Reset the text.
        self.reset()
        self.text = ""


# Docpage styles.
icon_style = {
    "right": "1em",
    "top": "1em",
    "position": "absolute",
    "color": "gray",
    "width": "1.5em",
    "height": "1.5em",
    "_hover": {
        "cursor": "pointer",
        "color": styles.ACCENT_COLOR,
    },
}
demo_box_style = {
    "bg": "rgba(255,255,255, 0.5)",
    "border_radius": "8px;",
    "box_shadow": "rgba(99, 99, 99, 0.1) 0px 2px 8px 0px;",
    "padding": 5,
    "width": "100%",
    "overflow_x": "auto",
    "border": "2px solid #F4F3F6",
}
link_style = {
    "color": "#494369",
    "font_weight": "600",
    "box_shadow": "0px 0px 0px 1px rgba(84, 82, 95, 0.14), 0px 1px 2px rgba(31, 25, 68, 0.14);",
    "border_radius": "8px",
    "padding_x": "0.5em",
    "background": "radial-gradient(82.06% 100% at 50% 100%, rgba(91, 77, 182, 0.04) 0%, rgba(234, 228, 253, 0.2) 100%), #FEFEFF;",
    "_hover": {
        "boxShadow": "0px 0px 0px 3px rgba(149, 128, 247, 0.6), 0px 2px 3px rgba(3, 3, 11, 0.2), 0px 4px 8px rgba(3, 3, 11, 0.04), 0px 4px 10px -2px rgba(3, 3, 11, 0.02), inset 0px 2px 0px rgba(255, 255, 255, 0.01), inset 0px 0px 0px 1px rgba(32, 17, 126, 0.4), inset 0px -20px 12px -4px rgba(234, 228, 253, 0.36);"
    },
}

font_sizes = [
    styles.H3_FONT_SIZE,
    "1.18em",
    "1.1em",
]
logo_style = {
    "height": "1em",
    "opacity": 0.2,
}
logo = navbar_logo(**logo_style)


def doc_section(*contents):
    return rx.box(
        *contents,
        margin_top="1em",
        margin_left=".5em",
        border_left="1px #F4F3F6 solid",
        padding_left="1em",
        width="100%",
    )


def docpage(set_path: str | None = None, t: str | None = None) -> rx.Component:
    """A template that most pages on the pynecone.io site should use.

    This template wraps the webpage with the navbar and footer.

    Args:
        set_path: The path to set for the sidebar.
        prop: Props to apply to the template.

    Returns:
        A wrapper function that returns the full webpage.
    """

    def docpage(contents: Callable[[], Route]) -> Route:
        """Wrap a component in a docpage template.

        Args:
            contents: A function that returns a page route.

        Returns:
            The final route with the template applied.
        """
        # Get the path to set for the sidebar.
        if set_path is None:
            path = get_path(contents)
        else:
            path = set_path

        # Set the page title.
        if t is None:
            title = f"{contents.__name__.replace('_', ' ').title()} | Reflex"
        else:
            title = t

        def wrapper(*args, **kwargs) -> rx.Component:
            """The actual function wrapper.

            Args:
                *args: Args to pass to the contents function.
                **kwargs: Kwargs to pass to the contents function.

            Returns:
                The page with the template applied.
            """
            # Import here to avoid circular imports.
            from pcweb.components.footer import footer
            from pcweb.components.navbar import navbar
            from pcweb.components.sidebar import get_prev_next
            from pcweb.components.sidebar import sidebar as sb

            # Create the docpage sidebar.
            sidebar = sb(url=path)

            # Set the sidebar path for the navbar sidebar.
            nav_sidebar = sb(url=path)

            # Get the previous and next sidebar links.
            prev, next = get_prev_next(path)
            links = []

            # Create the previous component link.
            if prev:
                links.append(
                    rx.link(
                        "← " + prev.names,
                        href=prev.link,
                        style=link_style,
                    )
                )
            else:
                links.append(rx.box())

            # Create the next component link.
            if next:
                links.append(
                    rx.link(
                        next.names + " →",
                        href=next.link,
                        style=link_style,
                    )
                )
            else:
                links.append(rx.box())

            if not isinstance(contents, rx.Component):
                comp = contents(*args, **kwargs)
            else:
                comp = contents

            # Return the templated page.
            return rx.box(
                navbar(sidebar=nav_sidebar),
                rx.box(
                    rx.flex(
                        rx.desktop_only(
                            sidebar,
                            width=["0", "0%", "25%"],
                            padding_left=styles.PADDING_X,
                            padding_y="2em",
                        ),
                        rx.box(
                            rx.box(comp),
                            rx.hstack(
                                *links,
                                justify="space-between",
                                margin_y="3em",
                            ),
                            rx.spacer(),
                            rx.hstack(
                                logo,
                                rx.spacer(),
                                rx.text(
                                    "Copyright © 2023 Pynecone, Inc.", color="#CDCCD1"
                                ),
                                width="100%",
                            ),
                            padding_left=["1em", "2em", "5em", "8em"],
                            padding_right=styles.PADDING_X,
                            width=["100%", "100%", "100%", "75%"],
                            padding_y="2em",
                            height="100%",
                        ),
                    ),
                    max_width="80em",
                    margin_x="auto",
                    margin_top="1em",
                    height="100%",
                ),
                color=styles.DOC_TEXT_COLOR,
                background="radial-gradient(35.39% 37.5% at 100% 0%, rgba(188, 136, 255, 0.08) 0%, rgba(255, 255, 255, 0) 100%)",
                background_attachment="fixed",
                font_family=styles.SANS,
                height="100vh",
            )

        # Return the route.
        return Route(
            path=path,
            title=title,
            component=wrapper,
        )

    return docpage


@rx.memo
def divider_comp() -> rx.Component:
    return rx.divider(
        margin_bottom="1em",
        margin_top="0.5em",
    )


def docheader(
    text: str,
    first: bool = False,
    font_size: float = None,
    coming_soon: bool = False,
    divider: bool = True,
    **props,
) -> rx.Component:
    """Style the header on a docpage.

    Args:
        text: The text to display.
        first: Whether this is the first header on the page.
        font_size: The font size to use.
        coming_soon: Whether this is a coming soon header.
        divider: Whether to show a divider below the header.
        props: Props to apply to the header.

    Returns:
        The styled header.
    """
    # Get the basic styles.
    style = {"marginTop": "1em"} if not first else {}
    if font_size:
        style["fontSize"] = font_size

    # Set the text.
    children = [rx.heading(text, style=style, **props)]

    # Add a badge if the header is coming soon.
    if coming_soon:
        children.append(
            rx.badge(
                "Coming Soon!",
                bg=styles.ACCENT_COLOR,
                color="white",
            ),
        )

    # Add a divider if needed.
    if divider:
        children.append(rx.divider())

    # Return the header.
    return rx.box(
        *children,
        id="-".join(text.lower().split()),
        color=styles.DOC_HEADER_COLOR,
        font_weight=styles.DOC_HEADING_FONT_WEIGHT,
        width="100%",
    )


def subheader_comp(
    text: rx.Var[str],
) -> rx.Component:
    return rx.box(
        rx.heading(
            text,
            margin_top="1em",
            font_size=styles.H3_FONT_SIZE,
        ),
        divider_comp(),
        color=styles.DOC_HEADER_COLOR,
        font_weight=styles.DOC_SUBHEADING_FONT_WEIGHT,
        width="100%",
    )


def subheader(
    text: str, level: int = 0, coming_soon: bool = False, divider: bool = True, **props
) -> rx.Component:
    """Create a subheader for a docpage.

    Args:
        text: The text to display.
        level: The level of the subheader.
        coming_soon: Whether this is a coming soon header.
        divider: Whether to show a divider below the header.
        props: Props to apply to the subheader.

    Returns:
        The styled subheader.
    """
    return docheader(
        text,
        font_size=font_sizes[level],
        coming_soon=coming_soon,
        divider=divider,
        color=styles.DOC_HEADER_COLOR,
        font_weight=styles.DOC_SUBHEADING_FONT_WEIGHT,
        **props,
    )


def text_comp(
    text: rx.Var[str],
) -> rx.Component:
    return rx.text(text, margin_bottom="1em", font_size=styles.TEXT_FONT_SIZE)


def doctext(*text, **props) -> rx.Component:
    """Create a documentation paragraph.

    Args:
        text: The text components to display.
        props: Props to apply to the paragraph.

    Returns:
        The styled paragraph.
    """
    return rx.box(
        *text,
        margin_bottom="1em",
        font_size=styles.TEXT_FONT_SIZE,
        width="100%",
        **props,
    )


def doccode(
    code: str,
    language: str = "python",
    lines: tuple[int, int] | None = None,
    theme: str = "light",
) -> rx.Component:
    """Create a documentation code snippet.

    Args:
        code: The code to display.
        language: The language of the code.
        lines: The start/end lines to display.
        props: Props to apply to the code snippet.

    Returns:
        The styled code snippet.
    """
    # For Python snippets, lint the code with black.
    if language == "python":
        code = black.format_str(
            textwrap.dedent(code), mode=black.FileMode(line_length=60)
        ).strip()

        # Replace "State" with "rx.State".
        code = code.replace("(State)", "(rx.State)")

    # If needed, only display a subset of the lines.
    if lines is not None:
        code = textwrap.dedent(
            "\n".join(code.strip().split("\n")[lines[0] : lines[1]])
        ).strip()

    # Remove prompt characters from the copy text.
    copy_text = code.replace("$ ", "")

    # A unique id for the code snippet.
    uid = str(uuid.uuid4())

    # Create the code snippet.
    # cb = code_block if theme == "light" else code_block_dark
    cb = code_block
    return cb(
        code=code,
        language=language,
        # copied=ClipboardState.text == uid,
        # copy_text=copy_text,
        # on_copy=lambda: [
        #     ClipboardState.copy(rx.Var.create(utils.wrap(uid, '"'))),
        #     ClipboardState.reset_text(),
        # ],
    )


def docdemobox(*children) -> rx.Component:
    """Create a documentation demo box with the output of the code.

    Args:
        children: The children to display.

    Returns:
        The styled demo box.
    """
    return rx.box(
        rx.center(*children),
        style=demo_box_style,
    )


def docdemo(
    code: str,
    state: str | None = None,
    comp: rx.Component | None = None,
    context: bool = False,
    **props,
) -> rx.Component:
    """Create a documentation demo with code and output.

    Args:
        code: The code to render the component.
        state: Code for any state needed for the component.
        comp: The pre-rendered component.
        context: Whether to wrap the render code in a function.
        props: Additional props to apply to the component.

    Returns:
        The styled demo.
    """
    # Render the component if necessary.
    if comp is None:
        comp = eval(code)

    # Wrap the render code in a function if needed.
    if context:
        code = f"""def index():
        return {code}
        """

    # Add the state code
    if state is not None:
        code = state + code

    # Create the demo.
    return rx.vstack(
        docdemobox(comp),
        doccode(code),
        width="100%",
        padding_bottom="2em",
        spacing="1em",
        **props,
    )


def doclink(text: str, href: str, **props) -> rx.Component:
    """Create a styled link for doc pages.

    Args:
        text: The text to display.
        href: The link to go to.
        props: Props to apply to the link.

    Returns:
        The styled link.
    """
    return rx.link(text, href=href, style=styles.LINK_STYLE, **props)


def definition(title: str, *children) -> rx.Component:
    """Create a definition for a doc page.

    Args:
        title: The title of the definition.
        children: The children to display.

    Returns:
        The styled definition.
    """
    return rx.box(
        rx.heading(title, font_size="1em", margin_bottom="0.5em", font_weight="bold"),
        *children,
        padding="1em",
        border=f"1px solid {styles.ACCENT_COLOR}",
        border_radius="15px",
    )


def docalert(
    title: str = "", description: str = "", status: str = "info"
) -> rx.Component:
    """Create an alert for a doc page.

    Args:
        title: The title of the alert.
        description: The description of the alert.
        status: The status of the alert.

    Returns:
        The styled alert.
    """
    return doctext(
        rx.alert(
            rx.alert_icon(),
            rx.box(
                rx.alert_title(title),
                rx.alert_description(description),
            ),
            status=status,
        ),
    )


def docgraphing(data_example, data_rendered, description):
    return rx.fragment(
        subheader("Data"),
        description,
        doccode(data_example),
        doctext(
            "Which will render as: ",
        ),
        doccode(data_rendered),
        subheader("Examples"),
    )<|MERGE_RESOLUTION|>--- conflicted
+++ resolved
@@ -45,10 +45,7 @@
         rx.box(
             rx.code_block(
                 code,
-<<<<<<< HEAD
                 can_copy=True,
-=======
->>>>>>> 7e5fdaac
                 border_radius=styles.DOC_BORDER_RADIUS,
                 theme="light",
                 background="transparent",
@@ -317,9 +314,7 @@
                             rx.hstack(
                                 logo,
                                 rx.spacer(),
-                                rx.text(
-                                    "Copyright © 2023 Pynecone, Inc.", color="#CDCCD1"
-                                ),
+                                rx.text("Copyright © 2023 Pynecone, Inc.", color="#CDCCD1"),
                                 width="100%",
                             ),
                             padding_left=["1em", "2em", "5em", "8em"],
@@ -428,9 +423,7 @@
     )
 
 
-def subheader(
-    text: str, level: int = 0, coming_soon: bool = False, divider: bool = True, **props
-) -> rx.Component:
+def subheader(text: str, level: int = 0, coming_soon: bool = False, divider: bool = True, **props) -> rx.Component:
     """Create a subheader for a docpage.
 
     Args:
@@ -498,18 +491,14 @@
     """
     # For Python snippets, lint the code with black.
     if language == "python":
-        code = black.format_str(
-            textwrap.dedent(code), mode=black.FileMode(line_length=60)
-        ).strip()
+        code = black.format_str(textwrap.dedent(code), mode=black.FileMode(line_length=60)).strip()
 
         # Replace "State" with "rx.State".
         code = code.replace("(State)", "(rx.State)")
 
     # If needed, only display a subset of the lines.
     if lines is not None:
-        code = textwrap.dedent(
-            "\n".join(code.strip().split("\n")[lines[0] : lines[1]])
-        ).strip()
+        code = textwrap.dedent("\n".join(code.strip().split("\n")[lines[0] : lines[1]])).strip()
 
     # Remove prompt characters from the copy text.
     copy_text = code.replace("$ ", "")
@@ -624,9 +613,7 @@
     )
 
 
-def docalert(
-    title: str = "", description: str = "", status: str = "info"
-) -> rx.Component:
+def docalert(title: str = "", description: str = "", status: str = "info") -> rx.Component:
     """Create an alert for a doc page.
 
     Args:
