--- conflicted
+++ resolved
@@ -611,11 +611,7 @@
                     doccode(code), width="100%", padding_x=0, padding_y=".25em"
                 ),
                 rx.tab_panel(
-<<<<<<< HEAD
-                    doccode(data or "hi"), width="100%", padding_x=0, padding_y=".25em"
-=======
                     doccode(data or ""), width="100%", padding_x=0, padding_y=".25em"
->>>>>>> 880a43e5
                 ),
                 width="100%",
             ),
