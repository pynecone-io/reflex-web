import reflex as rx
from pcweb.components.new_button import button
from pcweb.constants import REFLEX_CLOUD_URL


def radial_circle(violet: bool = False) -> rx.Component:
    """Create a radial circle background image component.

    Args:
        violet: Whether to use the violet variant. Defaults to False.

    Returns:
        A Reflex image component configured as a radial circle background.

    """
    theme = "violet" if violet else ""
    return rx.image(
        src=rx.color_mode_cond(
            light=f"/logos/light/radial_circle{theme}.svg",
            dark=f"/logos/dark/radial_circle{theme}.svg",
        ),
        alt="Radial circle",
        loading="lazy",
        class_name="top-0 right-0 absolute pointer-events-none z-[-1]",
    )


def glow() -> rx.Component:
    return rx.html(
        """<svg xmlns="http://www.w3.org/2000/svg" width="502" height="580" viewBox="0 0 502 580" fill="none">
  <path d="M0 290C0 450.163 112.377 580 251 580C389.623 580 502 450.163 502 290C502 129.837 389.623 0 251 0C112.377 0 0 129.837 0 290Z" fill="url(#paint0_radial_13685_26666)"/>
  <defs>
    <radialGradient id="paint0_radial_13685_26666" cx="0" cy="0" r="1" gradientUnits="userSpaceOnUse" gradientTransform="translate(251 290) rotate(90) scale(290 251)">
      <stop stop-color="var(--c-violet-3)"/>
      <stop offset="1" stop-color="var(--c-slate-2)" stop-opacity="0"/>
    </radialGradient>
  </defs>
</svg>""",
        class_name="shrink-0 absolute top-1/2 left-1/2 transform -translate-x-1/2 -translate-y-1/2 z-[-2] pointer-events-none",
    )


def grid() -> rx.Component:
    return rx.html(
        """<svg width="326" height="472" viewBox="0 0 326 472" fill="none" xmlns="http://www.w3.org/2000/svg">
<g clip-path="url(#clip0_13685_24040)">
<mask id="mask0_13685_24040" style="mask-type:alpha" maskUnits="userSpaceOnUse" x="-206" y="-52" width="768" height="576">
<g clip-path="url(#clip1_13685_24040)">
<line x1="178.5" y1="-52" x2="178.5" y2="524" stroke="var(--c-slate-3)"/>
<line x1="210.5" y1="-52" x2="210.5" y2="524" stroke="var(--c-slate-3)"/>
<g clip-path="url(#clip1_13685_24040)">
<line x1="178.5" y1="-52" x2="178.5" y2="524" stroke="var(--c-slate-3)"/>
<line x1="210.5" y1="-52" x2="210.5" y2="524" stroke="var(--c-slate-3)"/>
<line x1="242.5" y1="-52" x2="242.5" y2="524" stroke="var(--c-slate-3)"/>
<line x1="274.5" y1="-52" x2="274.5" y2="524" stroke="var(--c-slate-3)"/>
<line x1="306.5" y1="-52" x2="306.5" y2="524" stroke="var(--c-slate-3)"/>
<line x1="146.5" y1="-52" x2="146.5" y2="524" stroke="var(--c-slate-3)"/>
<line x1="114.5" y1="-52" x2="114.5" y2="524" stroke="var(--c-slate-3)"/>
<line x1="82.5" y1="-52" x2="82.5001" y2="524" stroke="var(--c-slate-3)"/>
<line x1="50.5" y1="-52" x2="50.5" y2="524" stroke="var(--c-slate-3)"/>
<line x1="18.5" y1="-52" x2="18.5" y2="524" stroke="var(--c-slate-3)"/>
<line x1="-206" y1="11.5" x2="562" y2="11.5" stroke="var(--c-slate-3)"/>
<line x1="-206" y1="43.5" x2="562" y2="43.5" stroke="var(--c-slate-3)"/>
<line x1="-206" y1="75.5" x2="562" y2="75.5" stroke="var(--c-slate-3)"/>
<line x1="-206" y1="107.5" x2="562" y2="107.5" stroke="var(--c-slate-3)"/>
<line x1="-206" y1="139.5" x2="562" y2="139.5" stroke="var(--c-slate-3)"/>
<line x1="-206" y1="171.5" x2="562" y2="171.5" stroke="var(--c-slate-3)"/>
<line x1="-206" y1="203.5" x2="562" y2="203.5" stroke="var(--c-slate-3)"/>
<line x1="-206" y1="235.5" x2="562" y2="235.5" stroke="var(--c-slate-3)"/>
<line x1="-206" y1="267.5" x2="562" y2="267.5" stroke="var(--c-slate-3)"/>
<line x1="-206" y1="299.5" x2="562" y2="299.5" stroke="var(--c-slate-3)"/>
<line x1="-206" y1="331.5" x2="562" y2="331.5" stroke="var(--c-slate-3)"/>
<line x1="-206" y1="363.5" x2="562" y2="363.5" stroke="var(--c-slate-3)"/>
<line x1="-206" y1="395.5" x2="562" y2="395.5" stroke="var(--c-slate-3)"/>
<line x1="-206" y1="427.5" x2="562" y2="427.5" stroke="var(--c-slate-3)"/>
<line x1="-206" y1="459.5" x2="562" y2="459.5" stroke="var(--c-slate-3)"/>
</g>
</mask>
<g mask="url(#mask0_13685_24040)">
<g filter="url(#filter0_f_13685_24040)">
<circle cx="266" cy="89" r="55" fill="light-dark(var(--c-violet-7), var(--c-violet-5))"/>
</g>
<g filter="url(#filter1_f_13685_24040)">
<circle cx="107" cy="258" r="64" fill="light-dark(var(--c-violet-7), var(--c-violet-5))"/>
</g>
<g filter="url(#filter2_f_13685_24040)">
<circle cx="265" cy="328" r="28" fill="light-dark(var(--c-violet-7), var(--c-violet-5))"/>
</g>
<g filter="url(#filter3_f_13685_24040)">
<circle cx="475" cy="174" r="64" fill="light-dark(var(--c-violet-7), var(--c-violet-5))"/>
</g>
<g filter="url(#filter4_f_13685_24040)">
<circle cx="292" cy="492" r="48" fill="light-dark(var(--c-violet-7), var(--c-violet-5))"/>
</g>
</g>
</g>
<defs>
<filter id="filter0_f_13685_24040" x="51" y="-126" width="430" height="430" filterUnits="userSpaceOnUse" color-interpolation-filters="sRGB">
<feFlood flood-opacity="0" result="BackgroundImageFix"/>
<feBlend mode="normal" in="SourceGraphic" in2="BackgroundImageFix" result="shape"/>
<feGaussianBlur stdDeviation="80" result="effect1_foregroundBlur_13685_24040"/>
</filter>
<filter id="filter1_f_13685_24040" x="-117" y="34" width="448" height="448" filterUnits="userSpaceOnUse" color-interpolation-filters="sRGB">
<feFlood flood-opacity="0" result="BackgroundImageFix"/>
<feBlend mode="normal" in="SourceGraphic" in2="BackgroundImageFix" result="shape"/>
<feGaussianBlur stdDeviation="80" result="effect1_foregroundBlur_13685_24040"/>
</filter>
<filter id="filter2_f_13685_24040" x="77" y="140" width="376" height="376" filterUnits="userSpaceOnUse" color-interpolation-filters="sRGB">
<feFlood flood-opacity="0" result="BackgroundImageFix"/>
<feBlend mode="normal" in="SourceGraphic" in2="BackgroundImageFix" result="shape"/>
<feGaussianBlur stdDeviation="80" result="effect1_foregroundBlur_13685_24040"/>
</filter>
<filter id="filter3_f_13685_24040" x="251" y="-50" width="448" height="448" filterUnits="userSpaceOnUse" color-interpolation-filters="sRGB">
<feFlood flood-opacity="0" result="BackgroundImageFix"/>
<feBlend mode="normal" in="SourceGraphic" in2="BackgroundImageFix" result="shape"/>
<feGaussianBlur stdDeviation="80" result="effect1_foregroundBlur_13685_24040"/>
</filter>
<filter id="filter4_f_13685_24040" x="84" y="284" width="416" height="416" filterUnits="userSpaceOnUse" color-interpolation-filters="sRGB">
<feFlood flood-opacity="0" result="BackgroundImageFix"/>
<feBlend mode="normal" in="SourceGraphic" in2="BackgroundImageFix" result="shape"/>
<feGaussianBlur stdDeviation="80" result="effect1_foregroundBlur_13685_24040"/>
</filter>
<clipPath id="clip0_13685_24040">
<rect width="768" height="576" fill="white" transform="translate(-206 -52)"/>
</clipPath>
<clipPath id="clip1_13685_24040">
<rect width="768" height="576" fill="white" transform="translate(-206 -52)"/>
</clipPath>
</defs>
</svg>
""",
        class_name="shrink-0 absolute top-1/2 left-1/2 transform -translate-x-1/2 -translate-y-1/2 z-[-2] pointer-events-none",
    )


def card(
    title: str, description: str, features: list[tuple[str, str]], button_text: str, price: str = None
) -> rx.Component:
    return rx.box(
        rx.hstack(
            rx.el.h3(title, class_name="font-semibold text-slate-12 text-2xl mb-2"),
            rx.badge(price, color_scheme="gray", size="3") if price else rx.fragment(),
            align_items="center",
        ),
        rx.el.p(
            description, class_name="text-sm font-medium text-slate-9 mb-8 text-pretty"
        ),
        rx.el.ul(
            *[
                rx.el.li(
                    rx.icon(feature[0], class_name="!text-slate-9", size=16),
                    feature[1],
                    class_name="text-sm font-medium text-slate-11 flex items-center gap-3",
                )
                for feature in features
            ],
            class_name="flex flex-col gap-2",
        ),
        rx.box(class_name="flex-1"),
        rx.link(
            button(
                button_text,
                variant="secondary",
                size="lg",
                class_name="w-full",
            ),
            href=(REFLEX_CLOUD_URL if button_text != "Contact sales" else "/sales"),
            is_external=True,
            underline="none",
        ),
        class_name="flex flex-col p-8 border border-slate-4 rounded-[1.125rem] shadow-small bg-slate-2 w-full min-w-[20.375rem] h-[33.5rem]",
    )


def popular_card(
    title: str, description: str, features: list[tuple[str, str]], button_text: str, price: str = None
) -> rx.Component:
    return rx.box(
        rx.box(
            "Most popular",
            class_name="absolute top-[-0.75rem] left-8 rounded-md bg-[--violet-9] h-[1.5rem] text-sm font-medium text-center px-2 flex items-center justify-center text-[#FCFCFD] z-[10]",
        ),
        rx.box(
            glow(),
            grid(),
            rx.hstack(
                rx.el.h3(title, class_name="font-semibold text-slate-12 text-2xl mb-2"),
                rx.badge(price, color_scheme="violet", size="3") if price else rx.fragment(),
                align_items="center",
            ),
            rx.el.p(description, class_name="text-sm font-medium text-slate-9 mb-8"),
            rx.el.ul(
                *[
                    rx.el.li(
                        rx.icon(feature[0], class_name="!text-violet-9", size=16),
                        feature[1],
                        class_name="text-sm font-medium text-slate-11 flex items-center gap-3",
                    )
                    for feature in features
                ],
                class_name="flex flex-col gap-2",
            ),
            rx.box(class_name="flex-1"),
            rx.link(
                button(
                    button_text,
                    variant="primary",
                    size="lg",
                    class_name="w-full !text-sm !font-semibold",
                ),
                href=f"{REFLEX_CLOUD_URL}/?redirect_url={REFLEX_CLOUD_URL}/billing/",
                is_external=True,
                underline="none",
            ),
            class_name="flex flex-col p-8 border border-[--violet-9] rounded-[1.125rem] w-full min-w-[20.375rem] h-[33.5rem] relative z-[1] backdrop-blur-[6px] bg-[rgba(249,_249,_251,_0.48)] dark:bg-[rgba(26,_27,_29,_0.48)] shadow-[0px_2px_5px_0px_rgba(28_32_36_0.03)] overflow-hidden",
        ),
        class_name="relative",
    )


def plan_cards() -> rx.Component:
    return rx.box(
        card(
            "Hobby",
            "Everything you need to get started with Reflex.",
            [
                ("code", "Open Source Framework"),
                ("heart-handshake", "Community support"),
                ("user", "1 team member"),
                ("app-window", "1 Deployed app"),
                ("file-code", "Starter Templates"),
            ],
            "Start building for free",
            price="Free",
        ),
        popular_card(
            "Pro",
<<<<<<< HEAD
            "For professional projects $20/mo per member. Plus usage.",
=======
            "For professional projects and startups.",
>>>>>>> 9c571872
            [
                ("server", "Larger machine sizes"),
                ("users", "Up to 5 team members"),
                ("app-window", "Up to 5 Deployed apps"),
                ("clock", "30 days log retention"),
                ("globe", "Multi-region"),
                ("brush", "Custom domains"),
                ("wand", "AI Tools for Building and Debugging"),
                ("circle-plus", "Everything in Hobby"),
            ],
            "Start with Pro plan",
            price="$20/mo + usage",
        ),
        card(
            "Team",
            "For teams looking to scale their applications.",
            [
                ("mail", "Email support"),
                ("users", "Up to 25 team members"),
                ("app-window", "Unlimited Apps"),
                ("signal", "Full Website Analytics"),
                ("lock-keyhole", "One Click Auth"),
                ("git-branch", "Dev, Stage & Prod Envs"),
                ("database", "DB Editor UI and Migration Tool"),
                ("test-tube", "Built-in Testing Framework"),
                ("circle-plus", "Everything in Pro"),
            ],
            "Contact sales",
        ),
        card(
            "Enterprise",
            "Get our priority support and a plan tailored to your needs.",
            [
                ("headset", "Priority Engineering Support"),
                ("user-round-plus", "White Glove Onboarding"),
                ("users", "Unlimited team members"),
                ("hard-drive", "On Premise Deployment"),
                ("signal", "Full Analytics Dashboard"),
                ("clock", "Unlimited log retention"),
                ("activity", "Error Monitoring and Observability"),
                ("git-pull-request", "Influence Reflex Roadmap"),
                ("shield-check", "Custom SSO"),
                ("circle-plus", "Everything in Team"),
            ],
            "Contact sales",
        ),
        class_name="grid 2xl:grid-cols-4 xl:grid-cols-2 sm:grid-cols-1 gap-4",
    )<|MERGE_RESOLUTION|>--- conflicted
+++ resolved
@@ -235,11 +235,7 @@
         ),
         popular_card(
             "Pro",
-<<<<<<< HEAD
-            "For professional projects $20/mo per member. Plus usage.",
-=======
             "For professional projects and startups.",
->>>>>>> 9c571872
             [
                 ("server", "Larger machine sizes"),
                 ("users", "Up to 5 team members"),
