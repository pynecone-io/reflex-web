import reflex as rx
from .form_implementations.profile_form import profile_form

class FormsState(rx.State):
    clicked: str = "Profile"

    def set_clicked(self, option: str):
        self.clicked = option

    def get_clicked(self):
        return self.clicked

def sidebar_button(name, is_selected):
    return rx.button(
        rx.text(
            name,
            width="100%",
            padding_left="10px",
        ),
        background=rx.cond(
            is_selected,
            "#909090",
            "transparent",
        ),
        text_align="left",
        on_click=lambda: FormsState.set_clicked(name),
        width="100%",
    )

def account_form():
    return rx.vstack(
        rx.text("Account Form", color="red"),
        rx.text("Account details go here", color="red"),
        width="80%",
        height="100%",
    )

def appearance_form():
    return rx.vstack(
        rx.text("Appearance Form", color="red"),
        rx.text("Appearance settings go here", color="red"),
        width="80%",
        height="100%",
    )

def notifications_form():
    return rx.vstack(
        rx.text("Notifications Form", color="red"),
        rx.text("Notification settings go here", color="red"),
        width="80%",
        height="100%",
    )

def display_form():
    return rx.vstack(
        rx.text("Display Form", color="red"),
        rx.text("Display settings go here", color="red"),
        width="80%",
        height="100%",
    )

FORM_CONTENT = {
    "Profile": profile_form,
    "Account": account_form,
    "Appearance": appearance_form,
    "Notifications": notifications_form,
    "Display": display_form,
}

def sidebar():
    return rx.vstack(
        sidebar_button("Profile", FormsState.clicked == "Profile"),
        sidebar_button("Account", FormsState.clicked == "Account"),
        sidebar_button("Appearance", FormsState.clicked == "Appearance"),
        sidebar_button("Notifications", FormsState.clicked == "Notifications"),
        sidebar_button("Display", FormsState.clicked == "Display"),
        width="20%",
        height="880px",
<<<<<<< HEAD
        border="1px solid blue",
=======
>>>>>>> 3b360719
    )

def form_content():
    return rx.match(
        FormsState.clicked,
        ("Profile", profile_form()),
        ("Account", profile_form()),
        ("Appearance", profile_form()),
        ("Notifications", profile_form()),
        ("Display", profile_form()),
        rx.vstack(
            rx.text("No form selected", color="black"),
            width="80%",
            height="100%",
        ),
    )

def settings():
    return rx.vstack(
        rx.text(
            "Settings", 
            color="#FFFFFF",
            padding_left="15px",
        ),
        rx.text(
            "Manage your account settings and set e-mail preferences.",
            color="#FFFFFF",
            padding_left="15px",
        ),
        padding_top="10px",
        padding_buttom="10px",
        height="20%",
        width="100%",
        align_items="left",
        justify_content="center",
    )

def content():
    return rx.hstack(
        sidebar(),
        form_content(),
        height="80%",
        width="100%",
        border="1px solid red",
    )

def forms():
    return rx.vstack(
        settings(),
        content(),
        height="100%",
        width="100%",
    )<|MERGE_RESOLUTION|>--- conflicted
+++ resolved
@@ -76,10 +76,6 @@
         sidebar_button("Display", FormsState.clicked == "Display"),
         width="20%",
         height="880px",
-<<<<<<< HEAD
-        border="1px solid blue",
-=======
->>>>>>> 3b360719
     )
 
 def form_content():
@@ -100,7 +96,7 @@
 def settings():
     return rx.vstack(
         rx.text(
-            "Settings", 
+            "Settings",
             color="#FFFFFF",
             padding_left="15px",
         ),
