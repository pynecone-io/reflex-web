--- conflicted
+++ resolved
@@ -93,10 +93,6 @@
 chakra_components = defaultdict(list)
 radix_components = defaultdict(list)
 component_list = defaultdict(list)
-<<<<<<< HEAD
-=======
-
->>>>>>> 9b37262a
 docs_ns = SimpleNamespace()
 # os.environ["REFLEX_PERSIST_WEB_DIR"] = "1"
 
@@ -129,13 +125,6 @@
     category = os.path.basename(os.path.dirname(doc)).title()
     d = flexdown.parse_file(doc)
     if doc.startswith("docs/library/chakra"):
-<<<<<<< HEAD
-        clist = [title, *get_components_from_metadata(d)]
-        component_list[category].append(clist)
-        comp = multi_docs(path=route, comp=d, component_list=clist, title=title2)
-    elif doc.startswith("docs/library"):
-        clist = [title, *get_components_from_metadata(d)]
-=======
         if should_skip_compile(doc):
             outblocks.append((d, route))
             return
@@ -144,7 +133,6 @@
         return multi_docs(path=route, comp=d, component_list=clist, title=title2)
     if doc.startswith("docs/library"):
         clist = [title, *[eval(c) for c in d.metadata["components"]]]
->>>>>>> 9b37262a
         if issubclass(
             clist[1],
             (RadixThemesComponent, RadixPrimitiveComponent),
@@ -158,13 +146,6 @@
             prefix = ""
         else:
             component_list[category].append(clist)
-<<<<<<< HEAD
-        comp = multi_docs(path=route, comp=d, component_list=clist, title=title2)
-    else:
-        comp = docpage(set_path=route, t=title2)(
-            lambda d=d, doc=doc: (d, doc)
-        )
-=======
             prefix = ""
         if should_skip_compile(doc, prefix=prefix):
             outblocks.append((d, route))
@@ -182,7 +163,6 @@
 
 doc_routes = [gallery, library, resources]
 
->>>>>>> 9b37262a
 
 for doc in sorted(flexdown_docs):
     path = doc.split("/")[1:-1]
