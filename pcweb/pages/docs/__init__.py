import os
from collections import defaultdict
from types import SimpleNamespace

import flexdown

import reflex as rx
from pcweb.flexdown import xd
from pcweb.pages.docs.component import multi_docs
from pcweb.route import Route
from pcweb.templates.docpage import docpage
from reflex.components.radix.themes.base import RadixThemesComponent

from .gallery import gallery
from .library import library
from .resources import resources

doc_routes = [gallery, library, resources]


def to_title_case(text: str) -> str:
    return " ".join(word.capitalize() for word in text.split("_"))


def build_nested_namespace(
    parent_namespace: SimpleNamespace, path: list, title: str, comp
):
    namespace = rx.utils.format.to_snake_case(path[0])

    if (
        isinstance(parent_namespace, SimpleNamespace)
        and getattr(parent_namespace, namespace, None) is None
    ):
        setattr(parent_namespace, namespace, SimpleNamespace())

    nested_namespace = getattr(parent_namespace, namespace)

    if len(path) == 1:
        setattr(nested_namespace, title, comp)
    else:
        setattr(
            parent_namespace,
            namespace,
            build_nested_namespace(
                nested_namespace,
                path[1:],
                title,
                comp,
            ),
        )
    return parent_namespace


flexdown_docs = flexdown.utils.get_flexdown_files("docs/")

chakra_components = defaultdict(list)
radix_components = defaultdict(list)
component_list = defaultdict(list)

<<<<<<< HEAD
docs_ns = SimpleNamespace()
=======
>>>>>>> 206df7fa

for doc in sorted(flexdown_docs):
    if doc.endswith("-style.md"):
        continue

    # Get the docpage component.
    route = f"/{doc.replace('.md', '')}"
<<<<<<< HEAD
    path = doc.split("/")[1:-1]
    title = rx.utils.format.to_snake_case(doc.rsplit("/", 1)[1].replace(".md", ""))
    category = doc.split("/")[-2].title()
=======
    title = rx.utils.format.to_snake_case(os.path.basename(doc).replace(".md", ""))
    category = os.path.basename(os.path.dirname(doc)).title()
>>>>>>> 206df7fa
    d = flexdown.parse_file(doc)
    if doc.startswith("docs/library/chakra"):
        clist = [title, *[eval(c) for c in d.metadata["components"]]]
        component_list[category].append(clist)
        comp = multi_docs(path=route, comp=d, component_list=clist, title=title)
    elif doc.startswith("docs/library"):
        clist = [title, *[eval(c) for c in d.metadata["components"]]]
        if issubclass(clist[1], RadixThemesComponent):
            radix_components[category].append(clist)
            route = route.replace("library/", "library/radix/")
        else:
            component_list[category].append(clist)
        comp = multi_docs(path=route, comp=d, component_list=clist, title=title)
    else:
        comp = docpage(set_path=route, t=to_title_case(title))(
            lambda d=d, doc=doc: xd.render(d, doc)
        )
<<<<<<< HEAD

    # Get the namespace.
    namespace = rx.utils.format.to_snake_case(doc.split("/")[1])
    # Create a namespace if it doesn't exist.
=======
        # Get the namespace.
        namespace = rx.utils.format.to_snake_case(
            os.path.normpath(doc).split(os.sep)[1]
        )
        # Create a namespace if it doesn't exist.
        if namespace not in locals():
            locals()[namespace] = SimpleNamespace()
>>>>>>> 206df7fa

    if path[0] == "library" and isinstance(library, Route):
        locals()["library_"] = library

    # Add the component to the nested namespaces.
    build_nested_namespace(docs_ns, path, title, comp)

    # Add the route to the list of routes.
    doc_routes.append(comp)

for name, ns in docs_ns.__dict__.items():
    locals()[name] = ns<|MERGE_RESOLUTION|>--- conflicted
+++ resolved
@@ -57,10 +57,7 @@
 radix_components = defaultdict(list)
 component_list = defaultdict(list)
 
-<<<<<<< HEAD
 docs_ns = SimpleNamespace()
-=======
->>>>>>> 206df7fa
 
 for doc in sorted(flexdown_docs):
     if doc.endswith("-style.md"):
@@ -68,14 +65,9 @@
 
     # Get the docpage component.
     route = f"/{doc.replace('.md', '')}"
-<<<<<<< HEAD
     path = doc.split("/")[1:-1]
-    title = rx.utils.format.to_snake_case(doc.rsplit("/", 1)[1].replace(".md", ""))
-    category = doc.split("/")[-2].title()
-=======
     title = rx.utils.format.to_snake_case(os.path.basename(doc).replace(".md", ""))
     category = os.path.basename(os.path.dirname(doc)).title()
->>>>>>> 206df7fa
     d = flexdown.parse_file(doc)
     if doc.startswith("docs/library/chakra"):
         clist = [title, *[eval(c) for c in d.metadata["components"]]]
@@ -93,20 +85,10 @@
         comp = docpage(set_path=route, t=to_title_case(title))(
             lambda d=d, doc=doc: xd.render(d, doc)
         )
-<<<<<<< HEAD
 
     # Get the namespace.
     namespace = rx.utils.format.to_snake_case(doc.split("/")[1])
     # Create a namespace if it doesn't exist.
-=======
-        # Get the namespace.
-        namespace = rx.utils.format.to_snake_case(
-            os.path.normpath(doc).split(os.sep)[1]
-        )
-        # Create a namespace if it doesn't exist.
-        if namespace not in locals():
-            locals()[namespace] = SimpleNamespace()
->>>>>>> 206df7fa
 
     if path[0] == "library" and isinstance(library, Route):
         locals()["library_"] = library
