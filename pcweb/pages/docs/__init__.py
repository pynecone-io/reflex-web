import os
from collections import defaultdict
from types import SimpleNamespace

import flexdown

import reflex as rx
from pcweb.flexdown import xd
from pcweb.pages.docs.component import multi_docs
from pcweb.route import Route
from pcweb.templates.docpage import docpage
from reflex.components.chakra.base import ChakraComponent
from reflex.components.radix.themes.base import RadixThemesComponent
from reflex.components.radix.primitives.base import RadixPrimitiveComponent

from .gallery import gallery
from .library import library
from .resources import resources

doc_routes = [gallery, library, resources]


def to_title_case(text: str) -> str:
    return " ".join(word.capitalize() for word in text.split("_"))


def build_nested_namespace(
    parent_namespace: SimpleNamespace, path: list, title: str, comp
):
    namespace = rx.utils.format.to_snake_case(path[0])

    if (
        isinstance(parent_namespace, SimpleNamespace)
        and getattr(parent_namespace, namespace, None) is None
    ):
        setattr(parent_namespace, namespace, SimpleNamespace())

    nested_namespace = getattr(parent_namespace, namespace)

    if len(path) == 1:
        setattr(nested_namespace, title, comp)
    else:
        setattr(
            parent_namespace,
            namespace,
            build_nested_namespace(
                nested_namespace,
                path[1:],
                title,
                comp,
            ),
        )
    return parent_namespace


flexdown_docs = flexdown.utils.get_flexdown_files("docs/")

chakra_components = defaultdict(list)
radix_components = defaultdict(list)
component_list = defaultdict(list)
<<<<<<< HEAD
from reflex.components.chakra.base import ChakraComponent
from reflex.components.radix.themes.base import RadixThemesComponent
from reflex.components.radix.themes.components.icons import RadixIconComponent
=======

docs_ns = SimpleNamespace()
>>>>>>> 72244426

for doc in sorted(flexdown_docs):
    if doc.endswith("-style.md"):
        continue

    # Get the docpage component.
    route = f"/{doc.replace('.md', '')}"
    path = doc.split("/")[1:-1]
    title = rx.utils.format.to_snake_case(os.path.basename(doc).replace(".md", ""))
    category = os.path.basename(os.path.dirname(doc)).title()
    d = flexdown.parse_file(doc)
    if doc.startswith("docs/library/chakra"):
        clist = [title, *[eval(c) for c in d.metadata["components"]]]
        component_list[category].append(clist)
        comp = multi_docs(path=route, comp=d, component_list=clist, title=title)
    elif doc.startswith("docs/library"):
        clist = [title, *[eval(c) for c in d.metadata["components"]]]
<<<<<<< HEAD
        if issubclass(clist[1], (RadixIconComponent, RadixThemesComponent)):
=======
        if issubclass(clist[1], (RadixThemesComponent, RadixPrimitiveComponent)):
>>>>>>> 72244426
            radix_components[category].append(clist)
            route = route.replace("library/", "library/radix/")
        elif issubclass(clist[1], ChakraComponent):
            # Workaround for Chakra components outside of chakra directory (like Html).
            component_list[category].append(clist)
            route = route.replace("library/", "library/chakra/")
        else:
            component_list[category].append(clist)
        comp = multi_docs(path=route, comp=d, component_list=clist, title=title)
    else:
        comp = docpage(set_path=route, t=to_title_case(title))(
            lambda d=d, doc=doc: xd.render(d, doc)
        )

    # Get the namespace.
    namespace = rx.utils.format.to_snake_case(doc.split("/")[1])
    # Create a namespace if it doesn't exist.

    if path[0] == "library" and isinstance(library, Route):
        locals()["library_"] = library

    # Add the component to the nested namespaces.
    build_nested_namespace(docs_ns, path, title, comp)

    # Add the route to the list of routes.
    doc_routes.append(comp)

for name, ns in docs_ns.__dict__.items():
    locals()[name] = ns<|MERGE_RESOLUTION|>--- conflicted
+++ resolved
@@ -58,14 +58,11 @@
 chakra_components = defaultdict(list)
 radix_components = defaultdict(list)
 component_list = defaultdict(list)
-<<<<<<< HEAD
 from reflex.components.chakra.base import ChakraComponent
 from reflex.components.radix.themes.base import RadixThemesComponent
 from reflex.components.radix.themes.components.icons import RadixIconComponent
-=======
 
 docs_ns = SimpleNamespace()
->>>>>>> 72244426
 
 for doc in sorted(flexdown_docs):
     if doc.endswith("-style.md"):
@@ -83,11 +80,7 @@
         comp = multi_docs(path=route, comp=d, component_list=clist, title=title)
     elif doc.startswith("docs/library"):
         clist = [title, *[eval(c) for c in d.metadata["components"]]]
-<<<<<<< HEAD
-        if issubclass(clist[1], (RadixIconComponent, RadixThemesComponent)):
-=======
-        if issubclass(clist[1], (RadixThemesComponent, RadixPrimitiveComponent)):
->>>>>>> 72244426
+        if issubclass(clist[1], (RadixIconComponent, RadixThemesComponent, RadixPrimitiveComponent)):
             radix_components[category].append(clist)
             route = route.replace("library/", "library/radix/")
         elif issubclass(clist[1], ChakraComponent):
