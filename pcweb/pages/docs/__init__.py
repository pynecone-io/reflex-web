--- conflicted
+++ resolved
@@ -81,13 +81,7 @@
         comp = multi_docs(path=route, comp=d, component_list=clist, title=title)
     elif doc.startswith("docs/library"):
         clist = [title, *[eval(c) for c in d.metadata["components"]]]
-<<<<<<< HEAD
-        if issubclass(clist[1], RadixThemesComponent) or issubclass(
-            clist[1], RadixPrimitiveComponent
-        ):
-=======
         if issubclass(clist[1], (RadixIconComponent, RadixThemesComponent, RadixPrimitiveComponent)):
->>>>>>> d0c97598
             radix_components[category].append(clist)
             route = route.replace("library/", "library/radix/")
         elif issubclass(clist[1], ChakraComponent):
