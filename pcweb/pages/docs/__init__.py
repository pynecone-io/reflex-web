import os
from collections import defaultdict
from types import SimpleNamespace

import reflex as rx
import flexdown

from pcweb.flexdown import xd
from pcweb.pages.docs.component import multi_docs
from pcweb.route import Route
from pcweb.templates.docpage import docpage, get_toc
from reflex.components.chakra.base import ChakraComponent
from reflex.components.radix.primitives.base import RadixPrimitiveComponent
from reflex.components.radix.themes.base import RadixThemesComponent

from .gallery import gallery
from .library import library
from .resources import resources


def should_skip_compile(doc: flexdown.Document):
    """Skip compilation if the markdown file has not been modified since the last compilation."""
    if not os.environ.get("REFLEX_PERSIST_WEB_DIR", False):
        return False
    # Check if the doc has been compiled already.
    compiled_output = f".web/pages/{doc.replace('.md', '.js')}"
    # Get the timestamp of the compiled file.
    compiled_time = (
        os.path.getmtime(compiled_output) if os.path.exists(compiled_output) else 0
    )
    # Get the timestamp of the source file.
    source_time = os.path.getmtime(doc)
    return compiled_time > source_time


def to_title_case(text: str) -> str:
    return " ".join(word.capitalize() for word in text.split("_"))


def build_nested_namespace(
    parent_namespace: SimpleNamespace, path: list, title: str, comp
):
    namespace = rx.utils.format.to_snake_case(path[0])

    if (
        isinstance(parent_namespace, SimpleNamespace)
        and getattr(parent_namespace, namespace, None) is None
    ):
        setattr(parent_namespace, namespace, SimpleNamespace())

    nested_namespace = getattr(parent_namespace, namespace)

    if len(path) == 1:
        setattr(nested_namespace, title, comp)
    else:
        setattr(
            parent_namespace,
            namespace,
            build_nested_namespace(
                nested_namespace,
                path[1:],
                title,
                comp,
            ),
        )
    return parent_namespace


def get_components_from_metadata(current_doc):
    components = []
    for comp_str in current_doc.metadata.get("components", []):
        component = eval(comp_str)
        if isinstance(component, type):
            components.append(component)
        elif hasattr(component, "__self__"):
            components.append(component.__self__)
        elif isinstance(component, SimpleNamespace) and hasattr(component, "__call__"):
            components.append(component.__call__.__self__)
    return components


flexdown_docs = [
    doc.replace("\\", "/")
    for doc in flexdown.utils.get_flexdown_files("docs/")
]

chakra_components = defaultdict(list)
radix_components = defaultdict(list)
component_list = defaultdict(list)
docs_ns = SimpleNamespace()


def exec_blocks(doc, href):
    """Execute the exec and demo blocks in the document."""
    source = doc.content
    env = doc.metadata.copy()
    env["__xd"] = xd
    env["__exec"] = True
    blocks = xd.get_blocks(source, href)
    # Get only the exec and demo blocks.
    blocks = [b for b in blocks if b.__class__.__name__ in ["ExecBlock", "DemoBlock"]]
    for block in blocks:
        block.render(env)

outblocks = []

def get_component(doc: str, title: str):
    if doc.endswith("-style.md"):
        return

    if doc.endswith("-ll.md"):
        return

    # Get the docpage component.
    doc = doc.replace("\\", "/")
    route = f"/{doc.replace('.md', '')}"
    title2 = to_title_case(title)
    category = os.path.basename(os.path.dirname(doc)).title()
    d = flexdown.parse_file(doc)

    if doc.startswith("docs/library/chakra"):
        if should_skip_compile(doc):
            outblocks.append((d, route))
            return
        clist = [title, *get_components_from_metadata(d)]
        component_list[category].append(clist)
        return multi_docs(path=route, comp=d, component_list=clist, title=title2)
    if doc.startswith("docs/library"):
        clist = [title, *get_components_from_metadata(d)]
        if issubclass(
            clist[1],
            (RadixThemesComponent, RadixPrimitiveComponent),
        ):
<<<<<<< HEAD
            radix_components[category].append(clist)
            prefix=""
=======
            component_list[category].append(clist)
>>>>>>> bb5a14d1
        elif issubclass(clist[1], ChakraComponent):
            # Workaround for Chakra components outside of chakra directory (like Html).
            component_list[category].append(clist)
            route = route.replace("library/", "library/chakra/")
        else:
            component_list[category].append(clist)
        if should_skip_compile(doc):
            outblocks.append((d, route))
            return
        return multi_docs(path=route, comp=d, component_list=clist, title=title2)

    if should_skip_compile(doc):
        outblocks.append((d, route))
        return

    return (docpage(set_path=route, t=to_title_case(title))(
        lambda d=d, doc=doc: (get_toc(d, doc), xd.render(d, doc))
    ))


doc_routes = [gallery, library, resources]



for doc in sorted(flexdown_docs):
    path = doc.split("/")[1:-1]
    title = rx.utils.format.to_snake_case(os.path.basename(doc).replace(".md", ""))
    title2 = to_title_case(title)
    route = f"/{doc.replace('.md', '')}"
    comp = get_component(doc, title)

    if path[0] == "library" and isinstance(library, Route):
        locals()["library_"] = library

    # Add the component to the nested namespaces.
    build_nested_namespace(docs_ns, path, title, Route(path=route, title=title2, component=lambda: ""))

    # Add the route to the list of routes.

    if comp is not None:
        if isinstance(comp, tuple):
            for c in comp:
                doc_routes.append(c)
        else:
             doc_routes.append(comp)

for name, ns in docs_ns.__dict__.items():
    locals()[name] = ns<|MERGE_RESOLUTION|>--- conflicted
+++ resolved
@@ -131,12 +131,7 @@
             clist[1],
             (RadixThemesComponent, RadixPrimitiveComponent),
         ):
-<<<<<<< HEAD
-            radix_components[category].append(clist)
-            prefix=""
-=======
             component_list[category].append(clist)
->>>>>>> bb5a14d1
         elif issubclass(clist[1], ChakraComponent):
             # Workaround for Chakra components outside of chakra directory (like Html).
             component_list[category].append(clist)
