--- conflicted
+++ resolved
@@ -15,10 +15,7 @@
 from .tutorial import *
 from .wrapping_react import *
 from .datatable_tutorial import *
-<<<<<<< HEAD
+from .conditional_rendering import conditional_rendering
 from .rendering_iterables import rendering_iterables
-=======
-from .conditional_rendering import conditional_rendering
->>>>>>> 76ef9b16
 
 doc_routes = [r for r in locals().values() if isinstance(r, Route)]