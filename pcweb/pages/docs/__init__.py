import os
from collections import defaultdict
from types import SimpleNamespace

import flexdown

# External Components
from reflex_ag_grid import ag_grid
from reflex_pyplot import pyplot

import reflex as rx
from pcweb.flexdown import xd
from pcweb.pages.docs.component import multi_docs
from pcweb.pages.library_previews import components_previews_pages
from pcweb.route import Route
from pcweb.templates.docpage import docpage, get_toc
from pcweb.whitelist import _check_whitelisted_path
from reflex.components.radix.primitives.base import RadixPrimitiveComponent
from reflex.components.radix.themes.base import RadixThemesComponent
from reflex.config import environment

from .apiref import pages as apiref_pages
from .custom_components import custom_components
from .library import library
from .recipes_overview import overview
<<<<<<< HEAD
from .custom_components import custom_components
from .apiref import pages as apiref_pages
from .cloud_apiref import pages as cloud_apiref_pages
from pcweb.pages.library_previews import components_previews_pages
=======
>>>>>>> 5833e6c0


def should_skip_compile(doc: flexdown.Document):
    """Skip compilation if the markdown file has not been modified since the last compilation."""
    # Always skip compilation if the backend only environment variable is set.
    if environment.REFLEX_BACKEND_ONLY.get():
        return True

    # Never skip compilation if the web directory persistance is not set.
    if not environment.REFLEX_PERSIST_WEB_DIR.get():
        return False

    # Check if the doc has been compiled already.
    compiled_output = f".web/pages/{doc.replace('.md', '.js')}"
    # Get the timestamp of the compiled file.
    compiled_time = (
        os.path.getmtime(compiled_output) if os.path.exists(compiled_output) else 0
    )
    # Get the timestamp of the source file.
    source_time = os.path.getmtime(doc)
    return compiled_time > source_time


def to_title_case(text: str) -> str:
    return " ".join(word.capitalize() for word in text.split("_"))


def build_nested_namespace(
    parent_namespace: SimpleNamespace, path: list, title: str, comp
):
    namespace = rx.utils.format.to_snake_case(path[0])

    if (
        isinstance(parent_namespace, SimpleNamespace)
        and getattr(parent_namespace, namespace, None) is None
    ):
        setattr(parent_namespace, namespace, SimpleNamespace())

    nested_namespace = getattr(parent_namespace, namespace)

    if len(path) == 1:
        setattr(nested_namespace, title, comp)
    else:
        setattr(
            parent_namespace,
            namespace,
            build_nested_namespace(
                nested_namespace,
                path[1:],
                title,
                comp,
            ),
        )
    return parent_namespace


def get_components_from_metadata(current_doc):
    components = []

    for comp_str in current_doc.metadata.get("components", []):
        component = eval(comp_str)
        if isinstance(component, type):
            components.append((component, comp_str))
        elif hasattr(component, "__self__"):
            components.append((component.__self__, comp_str))
        elif isinstance(component, SimpleNamespace) and hasattr(component, "__call__"):
            components.append((component.__call__.__self__, comp_str))

    return components


flexdown_docs = [
    doc.replace("\\", "/") for doc in flexdown.utils.get_flexdown_files("docs/")
]

graphing_components = defaultdict(list)
component_list = defaultdict(list)
recipes_list = defaultdict(list)
docs_ns = SimpleNamespace()


def exec_blocks(doc, href):
    """Execute the exec and demo blocks in the document."""
    source = doc.content
    env = doc.metadata.copy()
    env["__xd"] = xd
    env["__exec"] = True
    blocks = xd.get_blocks(source, href)
    # Get only the exec and demo blocks.
    blocks = [b for b in blocks if b.__class__.__name__ in ["ExecBlock", "DemoBlock"]]
    for block in blocks:
        block.render(env)


outblocks = []


manual_titles = {
    "docs/database/overview.md": "Database Overview",
    "docs/custom-components/overview.md": "Custom Components Overview",
    "docs/api-routes/overview.md": "API Routes Overview",
    "docs/client_storage/overview.md": "Client Storage Overview",
    "docs/state/overview.md": "State Overview",
    "docs/styling/overview.md": "Styling Overview",
    "docs/substates/overview.md": "Substates Overview",
    "docs/ui/overview.md": "UI Overview",
    "docs/wrapping-react/overview.md": "Wrapping React Overview",
    "docs/library/html/html.md": "HTML Elements",
    "docs/recipes-overview.md": "Recipes Overview",
    "docs/events/special_events.md": "Special Events Docs",
    "docs/library/graphing/general/tooltip.md": "Graphing Tooltip",
    "docs/recipes/content/grid.md": "Grid Recipe",
}


def get_component(doc: str, title: str):
    if doc.endswith("-style.md"):
        return

    if doc.endswith("-ll.md"):
        return

    # Get the docpage component.
    doc = doc.replace("\\", "/")
    route = rx.utils.format.to_kebab_case(f"/{doc.replace('.md', '/')}")
    if doc in manual_titles.keys():
        title2 = manual_titles[doc]
    else:
        title2 = to_title_case(title)
    category = os.path.basename(os.path.dirname(doc)).title()

    if not _check_whitelisted_path(route):
        return

    d = flexdown.parse_file(doc)

    if doc.startswith("docs/library/graphing"):
        if should_skip_compile(doc):
            outblocks.append((d, route))
            return
        clist = [title, *get_components_from_metadata(d)]
        graphing_components[category].append(clist)
        return multi_docs(path=route, comp=d, component_list=clist, title=title2)
    if doc.startswith("docs/library"):
        clist = [title, *get_components_from_metadata(d)]
        if issubclass(
            clist[1][0],
            (RadixThemesComponent, RadixPrimitiveComponent),
        ):
            component_list[category].append(clist)
        else:
            component_list[category].append(clist)
        if should_skip_compile(doc):
            outblocks.append((d, route))
            return
        return multi_docs(path=route, comp=d, component_list=clist, title=title2)

    if should_skip_compile(doc):
        outblocks.append((d, route))
        return

    return docpage(set_path=route, t=title2)(
        lambda d=d, doc=doc: (get_toc(d, doc), xd.render(d, doc))
    )


doc_routes = [
    library,
    custom_components,
    overview,
    *components_previews_pages,
] + apiref_pages + cloud_apiref_pages


for api_route in apiref_pages:
    title = rx.utils.format.to_snake_case(api_route.title)
    build_nested_namespace(docs_ns, ["api_reference"], title, api_route)

for api_route in cloud_apiref_pages:
    title = rx.utils.format.to_snake_case(api_route.title)
    build_nested_namespace(docs_ns, ["api_reference"], title, api_route)

for doc in sorted(flexdown_docs):
    path = doc.split("/")[1:-1]

    title = rx.utils.format.to_snake_case(os.path.basename(doc).replace(".md", ""))
    title2 = to_title_case(title)
    route = rx.utils.format.to_kebab_case(f"/{doc.replace('.md', '/')}")
    comp = get_component(doc, title)

    if path[0] == "library" and isinstance(library, Route):
        locals()["library_"] = library

    # Add the component to the nested namespaces.
    build_nested_namespace(
        docs_ns, path, title, Route(path=route, title=title2, component=lambda: "")
    )

    if comp is not None:
        if isinstance(comp, tuple):
            for c in comp:
                doc_routes.append(c)
        else:
            doc_routes.append(comp)


for doc in flexdown_docs:
    if "recipes" in doc:
        category = doc.split("/")[2]
        recipes_list[category].append(doc)

for name, ns in docs_ns.__dict__.items():
    locals()[name] = ns<|MERGE_RESOLUTION|>--- conflicted
+++ resolved
@@ -20,16 +20,10 @@
 from reflex.config import environment
 
 from .apiref import pages as apiref_pages
+from .cloud_apiref import pages as cloud_apiref_pages
 from .custom_components import custom_components
 from .library import library
 from .recipes_overview import overview
-<<<<<<< HEAD
-from .custom_components import custom_components
-from .apiref import pages as apiref_pages
-from .cloud_apiref import pages as cloud_apiref_pages
-from pcweb.pages.library_previews import components_previews_pages
-=======
->>>>>>> 5833e6c0
 
 
 def should_skip_compile(doc: flexdown.Document):
