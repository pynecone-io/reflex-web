--- conflicted
+++ resolved
@@ -36,11 +36,6 @@
     title = rx.utils.format.to_snake_case(doc.rsplit("/", 1)[1].replace(".md", ""))
     category = doc.split("/")[-2].title()
     d = flexdown.parse_file(doc)
-<<<<<<< HEAD
-    if doc.startswith("docs/library"):
-        clist = [eval(c) for c in d.metadata["components"]]
-        component_list[category].append(clist)
-=======
     if doc.startswith("docs/library/chakra"):
         clist = [title, *[eval(c) for c in d.metadata["components"]]]
         component_list[category].append(clist)
@@ -52,7 +47,6 @@
             route = route.replace("library/", "library/radix/")
         else:
             component_list[category].append(clist)
->>>>>>> 2e46dc06
         comp = multi_docs(path=route, comp=d, component_list=clist, title=title)
     else:
         comp = docpage(set_path=route, t=to_title_case(title))(
