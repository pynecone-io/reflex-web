--- conflicted
+++ resolved
@@ -123,15 +123,11 @@
     "docs/substates/overview.md": "Substates Overview",
     "docs/ui/overview.md": "UI Overview",
     "docs/wrapping-react/overview.md": "Wrapping React Overview",
-<<<<<<< HEAD
-    "docs/events/special_events.md": "Special Events",
     "docs/library/html/html.md": "Html API Reference",
-=======
     "docs/recipes-overview.md": "Recipes Overview",
     "docs/events/special_events.md": "Special Events Docs",
     "docs/library/graphing/general/tooltip.md": "Graphing Tooltip",
     "docs/recipes/content/grid.md": "Grid Recipe",
->>>>>>> ed907e1f
 }
 
 def get_component(doc: str, title: str):
