import reflex as rx
from pcweb import constants, styles
from pcweb.styles import font_weights as fw
from pcweb.templates.docpage import docheader, docpage, doctext, docalert
from pcweb.styles import text_colors as tc
from pcweb.templates.webpage import webpage

from pcweb.base_state import State 
import pandas as pd


apps_list = [
    {
        "name": "Reflex",
        "difficulty": "Advanced",
        "tags": ["Multi-Page", "Graphs", "Forms", "Data Table", "Database"],
        "description": "This website!",
        "img": "/gallery/pcweb.png",
        "gif": "",
        "url": "https://pynecone.io/",
        "source": "https://github.com/pynecone-io/pcweb",
    },
    {
        "name": "Chat App",
        "difficulty": "Advanced",
        "tags": ["Multi-Page", "AI", "React Components"],
        "description": "An AI chat app.",
        "img": "/gallery/chat.gif",
        "gif": "",
        "url": "",
        "source": "https://github.com/reflex-dev/reflex-chat",
    },
    {
        "name": "Email Gen",
        "difficulty": "Intermediate",
        "tags": ["AI", "Database"],
        "description": "A sales email generator using OpenAI's GPT3 API.",
        "img": "/gallery/sales.png",
        "gif": "",
        "url": "",
        "source": "https://github.com/pynecone-io/pynecone-examples/tree/main/sales",
    },
    {
        "name": "DALL-E",
        "difficulty": "Beginner",
        "tags": ["AI"],
        "description": "An app to generate images using OpenAI's DALL-E model.",
        "img": "/gallery/dalle.png",
        "gif": "/gallery/dalle.gif",
        "url": "https://dalle.pynecone.app/",
        "source": "https://github.com/pynecone-io/pynecone-examples/tree/main/dalle",
    },
    {
        "name": "Graphing Traversal",
        "difficulty": "Intermediate",
        "tags": ["Graphs"],
        "description": "A graphing traversal app.",
        "img": "/gallery/traversal.png",
        "gif": "",
        "url": "",
        "source": "https://github.com/pynecone-io/pynecone-examples/tree/main/traversal",
    },
    {
        "name": "Counter",
        "difficulty": "Beginner",
        "tags": ["Intro"],
        "description": "A counter app.",
        "img": "/gallery/counter.png",
        "gif": "/gallery/counter.gif",
        "url": "https://counter.pynecone.app/",
        "source": "https://github.com/pynecone-io/pynecone-examples/tree/main/counter",
    },
    {
        "name": "GPT Q&A",
        "difficulty": "Advanced",
        "tags": ["AI", "Auth"],
        "description": "An UI around Open AI's GPT3 API.",
        "img": "/gallery/gpt.png",
        "gif": "/gallery/gpt.gif",
        "url": "",
        # "url": "https://gpt.pynecone.app/",
        "source": "https://github.com/pynecone-io/pynecone-examples/tree/main/gpt",
    },
    {
        "name": "NBA",
        "difficulty": "Intermediate",
        "tags": ["Graphs", "Database", "Data Table"],
        "description": "An interactive dashboard for NBA data.",
        "img": "/gallery/nba.png",
        "gif": "/gallery/nba.gif",
        "url": "https://nba.pynecone.app/",
        "source": "https://github.com/pynecone-io/pynecone-examples/tree/main/nba",
    },
    {
        "name": "Quiz",
        "difficulty": "Intermediate",
        "tags": ["Forms", "Data Table", "Database"],
        "description": "A quiz app that will test your Python knowledge.",
        "img": "/gallery/quiz.png",
        "gif": "/gallery/quiz.gif",
        "url": "https://quiz.pynecone.app/",
        "source": "https://github.com/pynecone-io/pynecone-examples/tree/main/quiz",
    },
    {
        "name": "Todo",
        "difficulty": "Beginner",
        "tags": ["Intro"],
        "description": "A todo list app.",
        "img": "/gallery/todo.png",
        "gif": "/gallery/todo.gif",
        "url": "https://todo.pynecone.app/",
        "source": "https://github.com/pynecone-io/pynecone-examples/tree/main/todo",
    },
    {
        "name": "Twitter Clone",
        "difficulty": "Beginner",
        "tags": ["Auth", "Database", "Multi-Page"],
        "description": "A twitter clone with a login system and database.",
        "img": "/gallery/twitter.png",
        "gif": "/gallery/twitter.gif",
        "url": "https://twitter.pynecone.app/",
        "source": "https://github.com/pynecone-io/pynecone-examples/tree/main/twitter",
    },
    {
        "name": "Translator",
        "difficulty": "Beginner",
        "tags": ["Intro"],
        "description": "A translator app.",
        "img": "/gallery/translator.png",
        "gif": "/gallery/translator.gif",
        "url": "https://translator.pynecone.app/",
        "source": "https://github.com/pynecone-io/pynecone-examples/tree/main/translator",
    },
    {
        "name": "Clock",
        "difficulty": "Intermediate",
        "tags": [],
        "description": "An analog clock with different time zones.",
        "img": "/gallery/clock.png",
        "gif": "/gallery/clock.gif",
        "url": "https://clock.pynecone.app/",
        "source": "https://github.com/pynecone-io/pynecone-examples/tree/main/clock",
    },
]


class Gallery(rx.Model):
    name: str
    difficulty: str
    tags: list[str]
    description: str
    img: str
    gif: str
    url: str
    source: str  


apps_df = pd.DataFrame(apps_list)


def create_list_of_tags(dataframe:pd.DataFrame) -> list:
    """This function takes our pandas dataframe and returns all types of tags
    that exist across all our apps"""
    # Extract the "tags" column from the DataFrame
    tags_column = dataframe["tags"]

    # Convert the "tags" column to a list
    tags_list = tags_column.tolist()

    # Flatten the list of lists into a single list
    flattened_tags = [tag for sublist in tags_list for tag in sublist]

    # Create a set of unique tags
    unique_tags_set = set(flattened_tags)

    # Convert the set back to a list if needed
    unique_tags_list = list(unique_tags_set)
    return unique_tags_list

list_of_tags = create_list_of_tags(apps_df)



class SideBarState(State):
    """Side Bar State"""
    
    chosen_tags_dict: dict[str, bool] = {key: False for key in list_of_tags}

    def update_tag(self, name : str):
        self.chosen_tags_dict[name] = not self.chosen_tags_dict[name]
    
    
    @rx.var
    def true_tags(self)->list:
        """This function returns a list of the tags selected in the UI, if no tags
        are selected then it returns all the tags"""

        true_keys = [key for key, value in self.chosen_tags_dict.items() if value]
        if not true_keys:
            return list(self.chosen_tags_dict)
        return list(true_keys)
    

    @rx.var
    def data_to_return(self)->list[dict[str, str]]:
        """This function iterates over all the apps we have and if the app has one of the 
        tags we have selected in true_tags then it will render this app in the UI"""
        selected_examples = []
        for example_dict in apps_list:
            example_tags = set(example_dict["tags"])
            if example_tags.intersection(self.true_tags):
                selected_examples.append(example_dict)
        return selected_examples
        


border_radius = ("0.375rem",)
box_shadow = ("0px 0px 0px 1px rgba(84, 82, 95, 0.14)",)
border = "1px solid #F4F3F6"
text_color = "black"
accent_text_color = "#1A1060"
accent_color = "#F5EFFE"


def add_item(category):
    return rx.vstack(
        rx.box(
            height="10em",
            background_image=category["img"],
            background_size="cover",
            background_position="center",
            background_repeat="no-repeat",
            rounded="lg",
        ),
        rx.hstack(
            rx.heading(category["name"], style={"fontSize": "1em"}),
            rx.spacer(),
            rx.hstack(
                rx.link(
                    rx.box(
                        rx.image(src="/icons/code.svg", width="1em"),
                        padding_x="0.5em",
                        border_radius="15px",
                        box_shadow="0px 0px 0px 1px rgba(84, 82, 95, 0.14), 0px 1px 2px rgba(31, 25, 68, 0.14)",
                    ),
                    href=category["source"],
                ),
                rx.cond(category["url"], 
                    rx.link(
                        rx.box(
                            rx.image(src="/icons/eye.svg", width="1em"),
                            padding_x="0.5em",
                            border_radius="15px",
                            box_shadow="0px 0px 0px 1px rgba(84, 82, 95, 0.14), 0px 1px 2px rgba(31, 25, 68, 0.14)",
                        ),
                        href=category["url"],
                    ),
                ),
                align_items="left",
            ),
            width="100%",
            border_bottom="1px solid #e2e8f0",
            border_top="1px solid #e2e8f0",
            padding_y="0.5em",
        ),
        rx.box(
            category["description"],
            color=tc["docs"]["body"],
            height="2.5em",
            background="linear-gradient(transparent .5em, white)",
        ),
        rx.spacer(),
        rx.wrap(
            rx.badge(
                category["difficulty"],
                border_radius="15px",
            ),
            rx.foreach(category["tags"], lambda tag:rx.badge(tag, border_radius="15px", padding_x=".5em")),
            padding_bottom=".5em",
        ),
        align_items="left",
        row_span=3,
        col_span=1,
        box_shadow="lg",
        border_radius="1em",
        bg_color="white",
        padding="1em",
        _hover={
            "box_shadow": "rgba(38, 57, 77, .3) 0px 20px 30px -10px",
        },
    )

    
def component_grid():    
    return rx.box(
        rx.responsive_grid(rx.foreach(SideBarState.data_to_return, add_item), columns=[1, 2, 2, 2, 3], gap=4),
    )


def sidebar_component_grid(tags):
    return rx.wrap(
        *[
            rx.button(
                tag, 
                border_radius="15px", 
                padding_x=".5em", 
                is_active=SideBarState.chosen_tags_dict[tag], 
                on_click=SideBarState.update_tag(tag),
                color="#5646ED",
                bg="#F5EFFE",
                _hover={
                    "boxShadow": "0px 0px 0px 3px rgba(149, 128, 247, 0.6), 0px 2px 3px rgba(3, 3, 11, 0.2), 0px 4px 8px rgba(3, 3, 11, 0.04), 0px 4px 10px -2px rgba(3, 3, 11, 0.02), inset 0px 2px 0px rgba(255, 255, 255, 0.01), inset 0px 0px 0px 1px rgba(32, 17, 126, 0.4), inset 0px -20px 12px -4px rgba(234, 228, 253, 0.36);",
                },
                _active={
                    "color": "white",
                    "bg": "#5646ED",
                },
            )
            for tag in tags
        ],
        padding_y="1em",
        padding_x=".5em",
    )

heading_style3 = {
    
}


def sidebar():
    return rx.box(
        rx.vstack(
            rx.vstack(
                rx.heading(
                    "Filters",
                    padding_left=".5em",
                ),
                sidebar_component_grid(list_of_tags),
                width="100%",
                align_items="left",
            ),
            rx.spacer(),
            height="100vh",
        ),
        min_width="20em",
        width="25%",
        height="100%",
        padding_y="2em",
        display=["none", "none", "none", "none", "flex"],
    )


def gallery_with_no_sidebar():
    return rx.container(
        rx.vstack(
            component_grid(),
            rx.box(
                docheader("Community Gallery", first=True),
                doctext(
                    "Here are some examples of what the community has made with Reflex. "
                ),
                docalert(
                    "This section is coming soon! If you have an app you'd like to share, please join our discord and let us know."
                ),
                padding_top="2em",
            ),
            align_items="stretch",
            min_height="80vh",
            margin_bottom="4em",
            padding_y="2em",
        ),
        flex_direction="column",
        max_width="1260px",
        # height="100%",
        # margin_bottom="4em",
    )


@webpage(path="/docs/gallery/index")
def gallery() -> rx.Component:
    return rx.vstack(
        rx.vstack(
            rx.heading("Gallery", font_size="2em"),
            rx.text(
                "Browse our growing library of example apps. Use them as they are, right out of the box, or customize them to suit your needs.",
                color="#342E5C",
                font_size="1.2em",
                font_family=styles.SANS,
                text_align="center",
            ),
            rx.divider(),
            width="100%",
            align_items="center",
            padding_x="4em",
        ),
        rx.hstack(
            rx.spacer(),
            sidebar(),
            gallery_with_no_sidebar(),
            rx.spacer(),
            align_items="flex-start",
        ),
        max_width="80em",
        margin_x="auto",
        margin_top="2em",
        height="100%",
<<<<<<< HEAD
        margin_bottom="4em",
    ) 
=======
    )
>>>>>>> b99e14d3
<|MERGE_RESOLUTION|>--- conflicted
+++ resolved
@@ -404,9 +404,4 @@
         margin_x="auto",
         margin_top="2em",
         height="100%",
-<<<<<<< HEAD
-        margin_bottom="4em",
-    ) 
-=======
-    )
->>>>>>> b99e14d3
+    )