--- conflicted
+++ resolved
@@ -68,7 +68,24 @@
             pc.code("3000"),
             " by default.",
         ),
-<<<<<<< HEAD
+        subheader("Exporting a Static Build"),
+        doctext(
+            "You can also export a static build of your app. This is useful for deploying to a static hosting service like Netlify or Github Pages."
+        ),
+        doccode(
+            """$ pc export""",
+            language="bash",
+        ),
+        doctext(
+            "This will create a ",
+            pc.code("frontend.zip"),
+            " file with your app's static build that you can upload to your static hosting service.",
+        ),
+        doctext(
+            "It also creates a ",
+            pc.code("backend.zip"),
+            " file with your app's backend code that you can upload to your server.",
+        ),
         subheader("Pynecone Container Service"),
         doctext(
             "Another option is to run your Pynecone service in a container.",
@@ -131,24 +148,5 @@
         doccode(
             """$ docker run -d -p 3000:3000 -p 8000:8000 --name pynecone pynecone:latest""",
             language="bash",
-=======
-        subheader("Exporting a Static Build"),
-        doctext(
-            "You can also export a static build of your app. This is useful for deploying to a static hosting service like Netlify or Github Pages."
-        ),
-        doccode(
-            """$ pc export""",
-            language="bash",
-        ),
-        doctext(
-            "This will create a ",
-            pc.code("frontend.zip"),
-            " file with your app's static build that you can upload to your static hosting service.",
-        ),
-        doctext(
-            "It also creates a ",
-            pc.code("backend.zip"),
-            " file with your app's backend code that you can upload to your server.",
->>>>>>> fa83973b
         ),
     )