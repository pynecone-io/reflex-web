import pynecone as pc

from pcweb.base_state import State
from pcweb.templates.docpage import (
    doccode,
    docdemo,
    docheader,
    doclink,
    docpage,
    doctext,
    subheader,
)

code1 = """
from typing import List

class WordCycleState(State):
    # The words to cycle through.
    text: List[str] = ["Welcome", "to", "Pynecone", "!"]

    # The index of the current word.
    index: int = 0

    def next_word(self):
        self.index = (self.index + 1) % len(self.text)

    @pc.var
    def get_text(self) -> str:
        return self.text[self.index]

"""
exec(code1)
code2 = """pc.heading(
    WordCycleState.get_text,
    on_mouse_over=WordCycleState.next_word,
    color="green",
)
"""
code3 = """import asyncio

class ChainExampleState(State):
    count: int = 0
    show_progress: bool = False

    def toggle_progress(self):
        self.show_progress = not self.show_progress

    async def increment(self):
        # Think really hard.
        await asyncio.sleep(0.5)
        self.count += 1
"""
exec(code3)
code4 = """pc.cond(
    ChainExampleState.show_progress,
    pc.circular_progress(is_indeterminate=True),
    pc.heading(
        ChainExampleState.count,
        on_click=[ChainExampleState.toggle_progress, ChainExampleState.increment, ChainExampleState.toggle_progress],
        _hover={"cursor": "pointer"},
    )
)"""


code5 = """
from typing import List

class ArgState(State):
    colors: List[str] = ["rgba(222,44,12)", "white", "#007ac2"]

    def change_color(self, color: str, index: int):
        self.colors[index] = color
"""
exec(code5)
code6 = """pc.hstack(
    pc.input(default_value=ArgState.colors[0], on_blur=lambda c: ArgState.change_color(c, 0), bg=ArgState.colors[0]),
    pc.input(default_value=ArgState.colors[1], on_blur=lambda c: ArgState.change_color(c, 1), bg=ArgState.colors[1]),
    pc.input(default_value=ArgState.colors[2], on_blur=lambda c: ArgState.change_color(c, 2), bg=ArgState.colors[2]),
)
"""

code7 = """class ServerSideState2(State):
    def alert(self):
        return pc.window_alert("Hello World!")
"""
exec(code7)
code8 = """pc.button("Alert", on_click=ServerSideState2.alert)"""

code_collatz_state = """class CollatzState(State):
    count: int = 0

    def start_collatz(self, count: str):
        \"""Run the collatz conjecture on the given number.\"""
        self.count = abs(int(count))
        return CollatzState.run_step

    async def run_step(self):
        \"""Run a single step of the collatz conjecture.\"""

        while self.count > 1:
            await asyncio.sleep(0.2)

            if self.count % 2 == 0:
                # If the number is even, divide by 2.
                self.count /= 2
            else:
                # If the number is odd, multiply by 3 and add 1.
                self.count = self.count * 3 + 1
            yield
        yield
"""

exec(code_collatz_state)
code_collatz_render = """pc.vstack(
    pc.badge(CollatzState.count, font_size="1.5em", color_scheme="green"),
    pc.input(on_blur=CollatzState.start_collatz),
)"""

<<<<<<< HEAD
code_setter_state = """
options = ["1", "2", "3", "4"]
=======
code11 = """
from typing import List

options: List[str] = ["1", "2", "3", "4"]
>>>>>>> e19e4a08
class SetterState1(State):
    selected: str = "1"

    def change(self, value):
        self.selected = value
"""
exec(code_setter_state)
code_setter_render = """pc.vstack(
    pc.badge(SetterState1.selected, color_scheme="green"),
    pc.select(
        options,
        on_change= lambda value: SetterState1.change(value),
    )
)"""

<<<<<<< HEAD
code_setter2_state = """
options = ["1", "2", "3", "4"]
=======
code13 = """
from typing import List

options: List[str] = ["1", "2", "3", "4"]
>>>>>>> e19e4a08
class SetterState2(State):
    selected: str = "1"
"""
exec(code_setter2_state)
code_setter2_render = """pc.vstack(
    pc.badge(SetterState2.selected, color_scheme="green"),
    pc.select(
        options,
        on_change= SetterState2.set_selected,
    )
)"""

code_yield_state = """class MultiUpdateState(State):
    count: int = 0

    async def timed_update(self):
        for i in range(5):
            await asyncio.sleep(1)
            self.count += 1
            yield
"""
exec(code_yield_state)
code_yield_render = """pc.vstack(
    pc.text(MultiUpdateState.count),
    pc.button("Start", on_click=MultiUpdateState.timed_update)
)"""


code_callargs_state = """class CallArgsState(State):
    count: int = 0

    def run(self):
        if self.count == 0:
            yield CallArgsState.run_args(1, 2)
        else:
            yield CallArgsState.run_noargs
    
    def run_slow(self):
        if self.count == 0:
            yield CallArgsState.slow_run_args(1, 2)
        else:
            yield CallArgsState.run_noargs

    def run_noargs(self):
        self.count = 0

    def run_args(self, arg1, arg2):
        self.count = int(arg1) + int(arg2)

    async def slow_run_args(self, arg1, arg2):
        await asyncio.sleep(2)
        self.count = int(arg1) + int(arg2)
"""
exec(code_callargs_state)
code_callargs_render = """pc.vstack(
    pc.badge(CallArgsState.count, font_size="1.5em", color_scheme="green"),
    pc.button("Start", on_click=CallArgsState.run),
    pc.button("Start Slow", on_click=CallArgsState.run_slow),
)"""


@docpage()
def events():
    from pcweb.pages.docs.api_reference.special_events import special_events
    from pcweb.pages.docs.library import library

    return pc.box(
        docheader("Events", first=True),
        doctext(
            "Events are how we modify the state and ",
            "make the app interactive.",
        ),
        subheader("Event Triggers"),
        doctext("Event triggers are component actions that create an event to be sent to an event handler."),
        doctext(
            "Each component supports a set of events triggers. ",
            "They are described in each ",
            doclink("component's documentation", href=library.path),
            " in the event trigger section.",
        ),
        doctext("Lets take a look at an example below. Try mousing over the heading to change the word."),
        docdemo(code2, code1, eval(code2), context=True),
        doctext(
            "In this example, the heading component has the event trigger, ",
            pc.code("on_mouse_over"),
            ".",
        ),
        doctext(
            "Whenever the user hovers over the heading, the ",
            pc.code("next_word"),
            " handler will be called to cycle the word. ",
            "Once the handler returns, the UI will be updated to reflect the new state.",
        ),
        subheader("Event Arguments"),
        doctext(
            "In some use cases, you want to pass additional arguments to your event handlers. ",
            "To do this you can bind an event trigger to a lambda, which can call your event handler with the arguments you want.",
        ),
        doctext("Try typing a color in an input below and clicking away from it to change the color of the input."),
        docdemo(code6, code5, eval(code6), context=True),
        doctext(
            "In this case, in we want to pass two arguments to the event handler ",
            pc.code("change_color"),
            ", the color and the index of the color to change.",
        ),
        doctext(
            "The ",
            pc.code("on_blur"),
            " event trigger passes the text of the input as an argument to the lambda, ",
            " and the lambda calls the ",
            pc.code("change_color"),
            " event handler with the text and the index of the input.",
        ),
        subheader("Setters"),
        doctext(
            "Every base var has a built-in event handler to set it's value for convenience, called",
            pc.code("set_VARNAME"),
            ".",
        ),
        doctext(
            "Say you wanted to change the value of the select component. ",
            "You could write your own event handler to do this: ",
        ),
        docdemo(code_setter_render, code_setter_state, eval(code_setter_render), context=True),
        doctext("Or you could could use a built-in setter for conciseness."),
        docdemo(code_setter2_render, code_setter2_state, eval(code_setter2_render), context=True),
        doctext(
            "In this example, the setter for ",
            pc.code("selected"),
            " is ",
            pc.code("set_selected"),
            ". Both of these examples are equivalent.",
        ),
        doctext(
            "Setters are a great way to make your code more concise. ",
            "But if you want to do something more complicated, you can always write your own function in the state.",
        ),
        subheader("Yielding Multiple Updates"),
        doctext(
            "A regular event handler will send a ",
            pc.code("StateUpdate"),
            " when it has finished running. ",
            "This work fine for basic event, but sometimes we need more complex logic, ",
            "and we eventually want the frontend to update multiple times during the event handler.",
        ),
        doctext(
            "To do so, we can use the python keyword ",
            pc.code("yield"),
            ". ",
            "For every yield inside the function, a ",
            pc.code("StateUpdate"),
            "will be sent to the frontend",
            " with the changes up to this point in the execution of the event handler.",
        ),
        docdemo(code_yield_render, code_yield_state, eval(code_yield_render), context=True),
        subheader("Event Chains"),
        doctext(
            "Event triggers can be linked to a list of events, creating an ",
            pc.span("event chain", font_weight="bold"),
            ".  ",
        ),
        doctext(
            "Try clicking on the number before to pause and increment. ",
        ),
        docdemo(code4, code3, eval(code4), context=True),
        doctext(
            "In this example, we show a progress bar while performing a long calculation. ",
            "Event triggers can bind to a list of events, which are executed in order. ",
        ),
        subheader("Triggering Events From Event Handlers"),
        doctext(
            "So far, we have only seen events that are triggered by components. ",
            "However, an event handler can also trigger others event handlers.",
        ),
        doctext("This way to call event handlers work with either async or non-async events."),
        doctext(
            pc.alert(
                icon=True,
                title=pc.text(
                    "Be sure to use the class name State (or any substate) rather than ", pc.code("self"), "."
                ),
            )
        ),
        docdemo(code_callargs_render, code_callargs_state, eval(code_callargs_render), context=True),
        doctext("Try entering an integer in the input below then clicking out."),
        docdemo(code_collatz_render, code_collatz_state, eval(code_collatz_render), context=True),
        doctext(
            "In this example, we run the ",
            doclink(
                "Collatz Conjecture",
                href="https://en.wikipedia.org/wiki/Collatz_conjecture",
            ),
            " on a number entered by the user. ",
        ),
        doctext(
            "When the ",
            pc.code("on_blur"),
            " event is triggered, the event handler ",
            pc.code("start_collatz"),
            " is called. ",
            "It sets the initial count, then calls ",
            pc.code("run_step"),
            " which runs a single step of the collatz conjecture. ",
            "The ",
            pc.code("run_step"),
            " then repeatedly calls itself until the count reaches ",
            pc.code("1"),
            ". ",
        ),
        doctext(
            "Pynecone also has built-in special events can be found in the ",
            doclink("reference", href=special_events.path),
            ".",
        ),
        doctext(
            "For example, an event handler can trigger an alert on the browser. ",
        ),
        docdemo(code8, code7, eval(code8), context=True),
    )<|MERGE_RESOLUTION|>--- conflicted
+++ resolved
@@ -116,21 +116,17 @@
     pc.input(on_blur=CollatzState.start_collatz),
 )"""
 
-<<<<<<< HEAD
 code_setter_state = """
-options = ["1", "2", "3", "4"]
-=======
-code11 = """
 from typing import List
 
 options: List[str] = ["1", "2", "3", "4"]
->>>>>>> e19e4a08
 class SetterState1(State):
     selected: str = "1"
 
     def change(self, value):
         self.selected = value
 """
+
 exec(code_setter_state)
 code_setter_render = """pc.vstack(
     pc.badge(SetterState1.selected, color_scheme="green"),
@@ -140,15 +136,10 @@
     )
 )"""
 
-<<<<<<< HEAD
 code_setter2_state = """
-options = ["1", "2", "3", "4"]
-=======
-code13 = """
 from typing import List
 
 options: List[str] = ["1", "2", "3", "4"]
->>>>>>> e19e4a08
 class SetterState2(State):
     selected: str = "1"
 """
