--- conflicted
+++ resolved
@@ -547,17 +547,9 @@
         components = [component_docs(component) for component in component_list[1:]]
         fname = path.strip("/") + ".md"
         style_doc_exists = os.path.exists(fname.replace(".md", "-style.md"))
-<<<<<<< HEAD
-        ll_doc_exists = os.path.exists(fname.replace('radix/', '').replace(".md", "-ll.md"))
-        if fname == "docs/library/radix/forms/textfield.md":
-
-            print(fname)
-            print(ll_doc_exists)
-=======
         ll_doc_exists = os.path.exists(
             fname.replace("radix/", "").replace(".md", "-ll.md")
         )
->>>>>>> 0b0ee76c
 
         return rx.box(
             rx.box(
@@ -566,12 +558,6 @@
                         rx.tab_list(
                             rx.spacer(),
                             rx.tab(
-<<<<<<< HEAD
-                                "High Level API", _selected=tab_selected_style, style=tab_style
-                            ),
-                            rx.tab(
-                                "Low Level API", _selected=tab_selected_style, style=tab_style
-=======
                                 "High Level API",
                                 _selected=tab_selected_style,
                                 style=tab_style,
@@ -580,7 +566,6 @@
                                 "Low Level API",
                                 _selected=tab_selected_style,
                                 style=tab_style,
->>>>>>> 0b0ee76c
                             )
                             if ll_doc_exists
                             else "",
@@ -598,13 +583,9 @@
                         rx.tab_panels(
                             rx.tab_panel(xd.render(comp, filename=fname)),
                             rx.tab_panel(
-<<<<<<< HEAD
-                                xd.render_file(fname.replace('radix/', '').replace(".md", "-ll.md"))
-=======
                                 xd.render_file(
                                     fname.replace("radix/", "").replace(".md", "-ll.md")
                                 )
->>>>>>> 0b0ee76c
                             )
                             if ll_doc_exists
                             else "",
