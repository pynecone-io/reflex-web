"""Utility functions for the component docs page."""

import inspect
import os
import re
from typing import Any, Type, get_args

import reflex as rx
from pcweb.flexdown import markdown, xd
from pcweb.templates.docpage import docpage
from reflex.base import Base
from reflex.components.component import Component


class Prop(Base):
    """Hold information about a prop."""

    # The name of the prop.
    name: str

    # The type of the prop.
    type_: Any

    # The description of the prop.
    description: str


class Source(Base):
    """Parse the source code of a component."""

    # The component to parse.
    component: Type[Component]

    # The source code.
    code: list[str] = []

    def __init__(self, *args, **kwargs):
        """Initialize the source code parser."""
        super().__init__(*args, **kwargs)

        # Get the source code.
        self.code = [
            line
            for line in inspect.getsource(self.component).splitlines()
            if len(line) > 0
        ]

    def get_docs(self) -> str:
        """Get the docstring of the component.

        Returns:
            The docstring of the component.
        """
        return self.component.__doc__

    def get_props(self) -> list[Prop]:
        """Get a dictionary of the props and their descriptions.

        Returns:
            A dictionary of the props and their descriptions.
        """
        props = self._get_props()

        parent_cls = self.component.__bases__[0]
        if parent_cls != rx.Component:
            props += Source(component=parent_cls).get_props()

        return props

    def _get_props(self) -> list[Prop]:
        """Get a dictionary of the props and their descriptions.

        Returns:
            A dictionary of the props and their descriptions.
        """
        # The output.
        out = []

        # Get the props for this component.
        props = self.component.get_props()

        comments = []
        # Loop through the source code.
        for i, line in enumerate(self.code):
            # Check if we've reached the functions.
            reached_functions = re.search("def ", line)
            if reached_functions:
                # We've reached the functions, so stop.
                break

            # Get comments for prop
            if line.strip().startswith("#"):
                comments.append(line)
                continue

            # Check if this line has a prop.
            match = re.search(r"\w+:", line)
            if match is None:
                # This line doesn't have a var, so continue.
                continue

            # Get the prop.
            prop = match.group(0).strip(":")
            if prop not in props:
                # This isn't a prop, so continue.
                continue

            # redundant check just to double-check line above prop is a comment
            comment_above = self.code[i - 1].strip()
            assert comment_above.startswith(
                "#"
            ), f"Expected comment, got {comment_above}"

            # Get the comment for this prop.
            comment = Source.get_comment(comments)
            # reset comments
            comments.clear()

            # Get the type of the prop.
            type_ = self.component.get_fields()[prop].outer_type_

            # Add the prop to the output.
            out.append(
                Prop(
                    name=prop,
                    type_=type_,
                    description=comment,
                )
            )

        # Return the output.
        return out

    @staticmethod
    def get_comment(comments: list[str]):
        return "".join([comment.strip().strip("#") for comment in comments])


# Mapping from types to colors.
TYPE_COLORS = {
    "int": "red",
    "float": "orange",
    "str": "yellow",
    "bool": "teal",
    "Component": "purple",
    "List": "blue",
    "Dict": "blue",
    "Tuple": "blue",
    "None": "gray",
    "Figure": "green",
}


def prop_docs(prop: Prop) -> list[rx.Component]:
    """Generate the docs for a prop."""
    # Get the type of the prop.
    type_ = prop.type_
    if rx.utils.types._issubclass(prop.type_, rx.Var):
        # For vars, get the type of the var.
        type_ = rx.utils.types.get_args(type_)[0]
    try:
        type_ = type_.__name__
    except AttributeError:
        print(type_)

    # Get the color of the prop.
    color = TYPE_COLORS.get(type_, "gray")

    # if the type if leteral show all the options
    if type_ == "Literal":
        output = get_args(prop.type_)
        prop.description = (
            str(output)
            .replace("typing.Literal[", "")
            .replace("']", "")
            .replace("(", "")
            .replace(")", "")
            .replace(",", " | ")
        )

    # Return the docs for the prop.
    return [
        rx.td(
            rx.code(prop.name, color="#333"),
            padding_left="0",
        ),
        rx.td(
            rx.badge(type_, color_scheme=color, variant="solid"),
            padding_left="0",
        ),
        rx.td(
            markdown(prop.description),
            padding_left="0",
        ),
    ]


EVENTS = {
    "on_focus": {
        "description": "Function or event handler called when the element (or some element inside of it) receives focus. For example, it is called when the user clicks on a text input."
    },
    "on_blur": {
        "description": "Function or event handler called when focus has left the element (or left some element inside of it). For example, it is called when the user clicks outside of a focused text input."
    },
    "on_change": {
        "description": "Function or event handler called when the value of an element has changed. For example, it is called when the user types into a text input each keystoke triggers the on change."
    },
    "on_click": {
        "description": "Function or event handler called when the user clicks on an element. For example, it’s called when the user clicks on a button."
    },
    "on_context_menu": {
        "description": "Function or event handler called when the user right-clicks on an element. For example, it is called when the user right-clicks on a button."
    },
    "on_double_click": {
        "description": "Function or event handler called when the user double-clicks on an element. For example, it is called when the user double-clicks on a button."
    },
    "on_mouse_up": {
        "description": "Function or event handler called when the user releases a mouse button on an element. For example, it is called when the user releases the left mouse button on a button."
    },
    "on_mouse_down": {
        "description": "Function or event handler called when the user presses a mouse button on an element. For example, it is called when the user presses the left mouse button on a button."
    },
    "on_mouse_enter": {
        "description": "Function or event handler called when the user’s mouse enters an element. For example, it is called when the user’s mouse enters a button."
    },
    "on_mouse_leave": {
        "description": "Function or event handler called when the user’s mouse leaves an element. For example, it is called when the user’s mouse leaves a button."
    },
    "on_mouse_move": {
        "description": "Function or event handler called when the user moves the mouse over an element. For example, it’s called when the user moves the mouse over a button."
    },
    "on_mouse_out": {
        "description": "Function or event handler called when the user’s mouse leaves an element. For example, it is called when the user’s mouse leaves a button."
    },
    "on_mouse_over": {
        "description": "Function or event handler called when the user’s mouse enters an element. For example, it is called when the user’s mouse enters a button."
    },
    "on_scroll": {
        "description": "Function or event handler called when the user scrolls the page. For example, it is called when the user scrolls the page down."
    },
    "on_submit": {
        "description": "Function or event handler called when the user submits a form. For example, it is called when the user clicks on a submit button."
    },
    "on_cancel": {
        "description": "Function or event handler called when the user cancels a form. For example, it is called when the user clicks on a cancel button."
    },
    "on_edit": {
        "description": "Function or event handler called when the user edits a form. For example, it is called when the user clicks on a edit button."
    },
    "on_change_start": {
        "description": "Function or event handler called when the user starts selecting a new value(By dragging or clicking)."
    },
    "on_change_end": {
        "description": "Function or event handler called when the user is done selecting a new value(By dragging or clicking)."
    },
    "on_complete": {
        "description": "Called when the user completes a form. For example, it’s called when the user clicks on a complete button."
    },
    "on_error": {
        "description": "The on_error event handler is called when the user encounters an error in a form. For example, it’s called when the user clicks on a error button."
    },
    "on_load": {
        "description": "The on_load event handler is called when the user loads a form. For example, it is called when the user clicks on a load button."
    },
    "on_esc": {
        "description": "The on_esc event handler is called when the user presses the escape key. For example, it is called when the user presses the escape key."
    },
    "on_open": {
        "description": "The on_open event handler is called when the user opens a form. For example, it is called when the user clicks on a open button."
    },
    "on_close": {
        "description": "The on_close event handler is called when the user closes a form. For example, it is called when the user clicks on a close button."
    },
    "on_close_complete": {
        "description": "The on_close_complete event handler is called when the user closes a form. For example, it is called when the user clicks on a close complete button."
    },
    "on_overlay_click": {
        "description": "The on_overlay_click event handler is called when the user clicks on an overlay. For example, it is called when the user clicks on a overlay button."
    },
    "on_key_down": {
        "description": "The on_key_down event handler is called when the user presses a key."
    },
    "on_key_up": {
        "description": "The on_key_up event handler is called when the user releases a key."
    },
    "on_ready": {
        "description": "The on_ready event handler is called when the script is ready to be executed."
    },
    "on_mount": {
        "description": "The on_mount event handler is called when the component is loaded on the page."
    },
    "on_unmount": {
        "description": "The on_unmount event handler is called when the component is removed from the page. This handler is only called during navigation, not when the page is refreshed."
    },
    "on_input": {
        "description": "The on_input event handler is called when the editor receives input from the user. It receives the raw browser event as an argument.",
    },
    "on_resize_editor": {
        "description": "The on_resize_editor event handler is called when the editor is resized. It receives the height and previous height as arguments.",
    },
    "on_copy": {
        "description": "The on_copy event handler is called when the user copies text from the editor. It receives the clipboard data as an argument.",
    },
    "on_cut": {
        "description": "The on_cut event handler is called when the user cuts text from the editor. It receives the clipboard data as an argument.",
    },
    "on_paste": {
        "description": "The on_paste event handler is called when the user pastes text into the editor. It receives the clipboard data and max character count as arguments.",
    },
    "toggle_code_view": {
        "description": "The toggle_code_view event handler is called when the user toggles code view. It receives a boolean whether code view is active.",
    },
    "toggle_full_screen": {
        "description": "The toggle_full_screen event handler is called when the user toggles full screen. It receives a boolean whether full screen is active.",
    },
    "on_cell_activated": {
        "description": "The on_cell_activated event handler is called when the user activate a cell from the data editor. It receive the coordinates of the cell.",
    },
    "on_cell_clicked": {
        "description": "The on_cell_clicked event handler is called when the user click on a cell of the data editor. It receive the coordinates of the cell.",
    },
    "on_cell_context_menu": {
        "description": "The on_cell_context_menu event handler is called when the user right-click on a cell of the data editor. It receives the coordinates of the cell.",
    },
    "on_cell_edited": {
        "description": "The on_cell_edited event handler is called when the user modify the content of a cell. It receives the coordinates of the cell and the modified content.",
    },
    "on_group_header_clicked": {
        "description": "The on_group_header_clicked event handler is called when the user left-click on a group header of the data editor. It receive the index and the data of the group header.",
    },
    "on_group_header_context_menu": {
        "description": "The on_group_header_context_menu event handler is called when the user right-click on a group header of the data editor. It receive the index and the data of the group header.",
    },
    "on_group_header_renamed": {
        "description": "The on_group_header_context_menu event handler is called when the user rename a group header of the data editor. It receive the index and the modified content of the group header.",
    },
    "on_header_clicked": {
        "description": "The on_header_clicked event handler is called when the user left-click a header of the data editor. It receive the index and the content of the header.",
    },
    "on_header_context_menu": {
        "description": "The on_header_context_menu event handler is called when the user right-click a header of the data editor. It receives the index and the content of the header. ",
    },
    "on_header_menu_click": {
        "description": "The on_header_menu_click event handler is called when the user click on the menu button of the header. (menu header not implemented yet)",
    },
    "on_item_hovered": {
        "description": "The on_item_hovered event handler is called when the user hover on an item of the data editor.",
    },
    "on_delete": {
        "description": "The on_delete event handler is called when the user delete a cell of the data editor.",
    },
    "on_finished_editing": {
        "description": "The on_finished_editing event handler is called when the user finish an editing, regardless of if the value changed or not.",
    },
    "on_row_appended": {
        "description": "The on_row_appended event handler is called when the user add a row to the data editor.",
    },
    "on_selection_cleared": {
        "description": "The on_selection_cleared event handler is called when the user unselect a region of the data editor.",
    },
    "on_column_resize": {
        "description": "The on_column_resize event handler is called when the user try to resize a column from the data editor."
    },
    "on_checked_change": {
        "description": "The on_checked_change event handler is called when the checked state of the checkbox changes."
    },
    "on_open_change": {
        "description": "The on_open_change event handler is called when the open state of the component changes."
    },
    "on_focus_outside": {
        "description": "The on_focus_outside event handler is called when the user focuses outside the component."
    },
    "on_interact_outside": {
        "description": "The on_interact_outside event handler is called when the user interacts outside the component."
    },
    "on_open_auto_focus": {
        "description": "The on_open_auto_focus event handler is called when the component opens and the focus is returned to the first item."
    },
    "on_value_change": {
        "description": "The on_value_change event handler is called when the value state of the component changes."
    },
    "on_close_auto_focus": {
        "description": "The on_close_auto_focus event handler is called when focus moves to the trigger after closing. It can be prevented by calling event.preventDefault."
    },
    "on_escape_key_down": {
        "description": "The on_escape_key_down event handler is called when the escape key is down. It can be prevented by calling event.preventDefault."
    },
    "on_pointer_down_outside": {
        "description": "The on_pointer_down_outside event handler is called when a pointer event occurs outside the bounds of the component. It can be prevented by calling event.preventDefault."
    },
    "on_value_commit": {
        "description": "The on_value_commit event handler is called when the value changes at the end of an interaction. Useful when you only need to capture a final value e.g. to update a backend service."
    },
}


def generate_props(src):
    if len(src.get_props()) == 0:
        return rx.vstack(
            rx.heading("Props", font_size="1em"),
            rx.text("No component specific props"),
            width="100%",
            overflow_x="auto",
            align_items="left",
            padding_y=".5em",
        )

    return rx.vstack(
        rx.table(
            rx.thead(
                rx.tr(
                    rx.th("Prop", padding_left="0"),
                    rx.th("Type", padding_left="0"),
                    rx.th("Description/Values", padding_left="0"),
                )
            ),
            rx.tbody(*[rx.tr(*prop_docs(prop)) for prop in src.get_props()]),
            width="100%",
            padding_x="0",
            size="sm",
        ),
        align_items="left",
        padding_bottom="2em",
    )


def generate_event_triggers(comp):
    default_triggers = rx.Component.create().get_event_triggers().keys()
    custom_events = [
        event
        for event in comp().get_event_triggers()
        if event not in default_triggers and event != "on_drop"
    ]

    if not custom_events:
        return rx.vstack(
            rx.heading("Event Triggers", font_size="1em"),
            rx.text("No component specific event triggers"),
            width="100%",
            overflow_x="auto",
            align_items="left",
            padding_y=".5em",
        )

    return rx.vstack(
        rx.heading("Event Triggers", font_size="1em"),
        rx.table(
            rx.thead(
                rx.tr(
                    rx.th("Trigger", padding_left="0"),
                    rx.th("Description", padding_left="0"),
                )
            ),
            rx.tbody(
                *[
                    rx.tr(
                        rx.td(rx.code(event), padding_left="0"),
                        rx.td(rx.text(EVENTS[event]["description"])),
                    )
                    for event in custom_events
                ]
            ),
            width="100%",
        ),
        width="100%",
        overflow_x="auto",
        align_items="left",
    )


def generate_valid_children(comp):
    if not comp._valid_children:
        return rx.text("")

    valid_children = [rx.wrap_item(rx.code(child)) for child in comp._valid_children]
    return rx.vstack(
        rx.heading("Valid Children", font_size="1em"),
        rx.wrap(*valid_children),
        width="100%",
        align_items="left",
        padding_y=".5em",
    )


def component_docs(component):
    """Generates documentation for a given component."""
    src = Source(component=component)
    props = generate_props(src)
    triggers = generate_event_triggers(component)
    children = generate_valid_children(component)

    return rx.box(
        rx.heading(component.__name__, font_size="2em"),
        rx.divider(),
        rx.box(markdown(src.get_docs()), padding_bottom="1em"),
        props,
        children,
        triggers,
        text_align="left",
        width="100%",
        padding_bottom="2em",
    )


tab_style = {
    "font_size": "1em",
    "font_weight": "500",
    "padding_x": ".5em",
    "color": "#696287",
}
tab_selected_style = {
    "color": "#5646ED",
    "bg": "#F5EFFE",
    "font_size": "1em",
    "font_weight": "500",
    "padding_x": ".5em",
    "padding_y": ".10em",
    "border_radius": "8px",
}


<<<<<<< HEAD
def multi_docs(path, comp, component_list):
    @docpage(set_path=path, t=component_list[0].__name__)
=======
def multi_docs(path, comp, component_list, title):
    @docpage(set_path=path, t=title)
>>>>>>> f3865641
    def out():
        components = [component_docs(component) for component in component_list[1:]]
        fname = path.strip("/") + ".md"
        style_doc_exists = os.path.exists(fname.replace(".md", "-style.md"))

        return rx.box(
            rx.box(
                rx.box(
                    rx.tabs(
                        rx.tab_list(
                            rx.spacer(),
                            rx.tab(
                                "Docs", _selected=tab_selected_style, style=tab_style
                            ),
                            rx.tab(
                                "Styling", _selected=tab_selected_style, style=tab_style
                            )
                            if style_doc_exists
                            else "",
                            rx.tab(
                                "Props", _selected=tab_selected_style, style=tab_style
                            ),
                            width="100%",
                            padding_bottom="1em",
                        ),
                        rx.tab_panels(
                            rx.tab_panel(xd.render(comp)),
                            rx.tab_panel(
                                xd.render_file(fname.replace(".md", "-style.md"))
                            )
                            if style_doc_exists
                            else "",
                            rx.tab_panel(rx.vstack(*components)),
                        ),
                        variant="unstyled",
                    ),
                    padding_y="1em",
                ),
            ),
        )

    return out<|MERGE_RESOLUTION|>--- conflicted
+++ resolved
@@ -519,13 +519,8 @@
 }
 
 
-<<<<<<< HEAD
-def multi_docs(path, comp, component_list):
-    @docpage(set_path=path, t=component_list[0].__name__)
-=======
 def multi_docs(path, comp, component_list, title):
     @docpage(set_path=path, t=title)
->>>>>>> f3865641
     def out():
         components = [component_docs(component) for component in component_list[1:]]
         fname = path.strip("/") + ".md"
