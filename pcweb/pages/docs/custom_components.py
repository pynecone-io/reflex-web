--- conflicted
+++ resolved
@@ -465,11 +465,7 @@
 def add_item(category: dict) -> rx.Component:
     # Format the package name to be more human readable
     name = rx.ivars.ImmutableVar.create(
-<<<<<<< HEAD
-        f"{category['package_name']._var_name}.split('-').map(word => word.charAt(0).toUpperCase() + word.slice(1)).join(' ')",
-=======
         f"{str(category['package_name'])}.split('-').map(word => word.charAt(0).toUpperCase() + word.slice(1)).join(' ')",
->>>>>>> d71adc6d
     )
     return rx.flex(
         rx.box(
