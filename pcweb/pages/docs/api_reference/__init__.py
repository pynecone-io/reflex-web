--- conflicted
+++ resolved
@@ -27,11 +27,5 @@
     s = Source(module=module)
     name = module.__name__.lower()
     docs = generate_docs(name, s)
-<<<<<<< HEAD
-    print("module", name)
     title = f"{name.replace('_', ' ').title()} | Pynecone"
-    locals()[name] = docpage(f"/docs/api-reference/{name}", title)(docs)
-=======
-    title = f"{name.replace('_', ' ').title()} | Pynecone"
-    locals()[f"{name}_ref"] = docpage(f"/docs/api-reference/{name}", title)(docs)
->>>>>>> 899f7956
+    locals()[f"{name}_ref"] = docpage(f"/docs/api-reference/{name}", title)(docs)