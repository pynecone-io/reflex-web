from pcweb.route import Route

from .blog import blog_routes
from .changelog import changelog
from .docs import doc_routes
from .faq import faq
from .index import index
from .page404 import page404
from .errors import errors
from .gallery import gallery
from .customers.landing import customers
from .customers.data.customers import customers_routes
from .gallery.apps import gallery_apps_routes
from .hosting_countdown.hosting_countdown import hosting_countdown
<<<<<<< HEAD

=======
from .pricing.pricing import pricing
from .sales import sales
>>>>>>> 977f840b
routes = [
    *[r for r in locals().values() if isinstance(r, Route) and r.add_as_page],
    *blog_routes,
    *doc_routes,
    *customers_routes,
    *gallery_apps_routes,
]<|MERGE_RESOLUTION|>--- conflicted
+++ resolved
@@ -12,12 +12,8 @@
 from .customers.data.customers import customers_routes
 from .gallery.apps import gallery_apps_routes
 from .hosting_countdown.hosting_countdown import hosting_countdown
-<<<<<<< HEAD
-
-=======
 from .pricing.pricing import pricing
 from .sales import sales
->>>>>>> 977f840b
 routes = [
     *[r for r in locals().values() if isinstance(r, Route) and r.add_as_page],
     *blog_routes,
