import flexdown

import reflex as rx
from pcweb.templates.docpage import (
    code_block_markdown,
    code_comp,
    docdemo,
    docgraphing,
    doclink2,
    h1_comp,
    h2_comp,
    h3_comp,
    text_comp,
)


class AlertBlock(flexdown.blocks.Block):
    """A block that displays a component along with its code."""

    starting_indicator = "```md alert"
    ending_indicator = "```"
    include_indicators = True

    def render(self, env) -> rx.Component:
        lines = self.get_lines(env)

        args = lines[0].removeprefix(self.starting_indicator).split()

        if len(args) == 0:
            args = ["info"]
        status = args[0]

        if lines[1].startswith("#"):
            title = lines[1].strip("#").strip()
            content = "\n".join(lines[2:-1])
        else:
            title = ""
            content = "\n".join(lines[1:-1])

        return rx.alert(
            rx.alert_icon(),
            rx.box(
                rx.alert_title(markdown(title)) if title else "",
                rx.alert_description(markdown(content)),
            ),
            status=status,
        )


class DemoBlock(flexdown.blocks.Block):
    """A block that displays a component along with its code."""

    starting_indicator = "```python demo"
    ending_indicator = "```"
    include_indicators = True

    def render(self, env) -> rx.Component:
        lines = self.get_lines(env)
        code = "\n".join(lines[1:-1])

        args = lines[0].removeprefix(self.starting_indicator).split()

        if "exec" in args:
            exec(code, env, env)
            comp = env[list(env.keys())[-1]]()
        elif "graphing" in args:
            exec(code, env, env)
            comp = env[list(env.keys())[-1]]()
            # Get all the code before the final "def".
<<<<<<< HEAD
            parts = code.rpartition("def",)
=======
            parts = code.rpartition(
                "def",
            )
>>>>>>> 880a43e5
            data, code = parts[0], parts[1] + parts[2]
            comp = docgraphing(code, comp=comp, data=data)
        else:
            comp = eval(code, env, env)

        return docdemo(code, comp=comp)


component_map = {
    "h1": lambda text: h1_comp(text=text),
    "h2": lambda text: h2_comp(text=text),
    "h3": lambda text: h3_comp(text=text),
    "p": lambda text: text_comp(text=text),
    "a": doclink2,
    "code": lambda text: code_comp(text=text),
    "codeblock": code_block_markdown,
}
# Monkeypatch markdown custom components.
md = rx.markdown("", component_map=component_map)
custom = md.get_custom_components()


@rx.memo
def markdown1(text):
    return rx.markdown(text, component_map=component_map)


def get_custom_components(self, seen):
    return custom


rx.Markdown.get_custom_components = get_custom_components


xd = flexdown.Flexdown(block_types=[DemoBlock, AlertBlock], component_map=component_map)


def markdown(text):
    return xd.default_block_type().render_fn(content=text)<|MERGE_RESOLUTION|>--- conflicted
+++ resolved
@@ -67,13 +67,9 @@
             exec(code, env, env)
             comp = env[list(env.keys())[-1]]()
             # Get all the code before the final "def".
-<<<<<<< HEAD
-            parts = code.rpartition("def",)
-=======
             parts = code.rpartition(
                 "def",
             )
->>>>>>> 880a43e5
             data, code = parts[0], parts[1] + parts[2]
             comp = docgraphing(code, comp=comp, data=data)
         else:
