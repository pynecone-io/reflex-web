import flexdown
from pcweb.styles.colors import c_color

import reflex as rx
from pcweb.templates.docpage import (
    code_block_markdown,
    code_block_markdown_dark,
    code_comp,
    docdemo,
    docdemobox,
    docgraphing,
    doclink2,
    h1_comp_xd,
    h2_comp_xd,
    h3_comp_xd,
    h4_comp_xd,
    text_comp,
    list_comp,
    definition,
)

from pcweb.styles.fonts import base, code


def get_code_style(color: str):
    return {
        "p": {"margin_y": "0px"},
        "code": {
            "color": rx.color(color, 11),
            "border_radius": "4px",
            "border": f"1px solid {rx.color(color, 5)}",
            "background": rx.color(color, 4),
            **code,
        },
        **base,
    }


class AlertBlock(flexdown.blocks.MarkdownBlock):
    """A block that displays a component along with its code."""

    starting_indicator = "```md alert"
    ending_indicator = "```"

    include_indicators = True

    def render(self, env) -> rx.Component:
        lines = self.get_lines(env)

        args = lines[0].removeprefix(self.starting_indicator).split()

        if len(args) == 0:
            args = ["info"]
        status = args[0]

        if lines[1].startswith("#"):
            title = lines[1].strip("#").strip()
            content = "\n".join(lines[2:-1])
        else:
            title = ""
            content = "\n".join(lines[1:-1])

        colors = {
            "info": "accent",
            "success": "grass",
            "warning": "amber",
            "error": "red",
        }

        color = colors.get(status, "blue")

        has_content = bool(content.strip())

        if has_content:
            return rx.chakra.accordion(
                rx.chakra.accordion_item(
                    rx.chakra.accordion_button(
                        rx.hstack(
                            rx.box(
                                rx.match(
                                    status,
                                    (
                                        "info",
                                        rx.icon(
                                            tag="info", size=18, margin_right=".5em"
                                        ),
                                    ),
                                    (
                                        "success",
                                        rx.icon(
                                            tag="circle_check",
                                            size=18,
                                            margin_right=".5em",
                                        ),
                                    ),
                                    (
                                        "warning",
                                        rx.icon(
                                            tag="triangle_alert",
                                            size=18,
                                            margin_right=".5em",
                                        ),
                                    ),
                                    (
                                        "error",
                                        rx.icon(
                                            tag="ban", size=18, margin_right=".5em"
                                        ),
                                    ),
                                ),
                                color=f"{rx.color(color, 11)}",
                            ),
                            (
                                rx.markdown(
                                    title, margin_y="0px", style=get_code_style(color)
                                )
                                if title
                                else self.render_fn(content=content)
                            ),
                            rx.spacer(),
                            rx.chakra.accordion_icon(color=f"{rx.color(color, 11)}"),
                            align_items="center",
                            justify_content="left",
                            text_align="left",
                            spacing="2",
                            width="100%",
                        ),
                        padding="0px",
                        color=f"{rx.color(color, 11)}",
                        border_radius="12px",
                        _hover={},
                    ),
                    (
                        rx.chakra.accordion_panel(
                            markdown(content), padding="0px", margin_top="16px"
                        )
                        if title
                        else rx.fragment()
                    ),
                    border_radius="12px",
                    padding=["16px", "24px"],
                    background_color=f"{rx.color(color, 3)}",
                    border=f"1px solid {rx.color(color, 4)}",
                    allow_toggle=True,
                ),
                is_disabled=True,
                allow_toggle=True,
                width="100%",
                margin_bottom="16px",
            )
        else:
            return rx.vstack(
                rx.hstack(
                    rx.box(
                        rx.match(
                            status,
                            ("info", rx.icon(tag="info", size=18, margin_right=".5em")),
                            (
                                "success",
                                rx.icon(
                                    tag="circle_check", size=18, margin_right=".5em"
                                ),
                            ),
                            (
                                "warning",
                                rx.icon(
                                    tag="triangle_alert", size=18, margin_right=".5em"
                                ),
                            ),
                            ("error", rx.icon(tag="ban", size=18, margin_right=".5em")),
                        ),
                        color=f"{rx.color(color, 11)}",
                    ),
                    rx.markdown(
                        title,
                        color=f"{rx.color(color, 11)}",
                        margin_y="0px",
                        style=get_code_style(color),
                    ),
                    align_items="center",
                    width="100%",
                    spacing="1",
                    padding=["16px", "24px"],
                ),
                border=f"1px solid {rx.color(color, 4)}",
                background_color=f"{rx.color(color, 3)}",
                border_radius="12px",
                margin_bottom="16px",
            )


class SectionBlock(flexdown.blocks.Block):
    """A block that displays a component along with its code."""

    starting_indicator = "```md section"
    ending_indicator = "```"

    def render(self, env) -> rx.Component:
        lines = self.get_lines(env)

        # Split up content into sections based on markdown headers.
        header_indices = [i for i, line in enumerate(lines) if line.startswith("#")]
        header_indices.append(len(lines))
        sections = [
            (
                lines[header_indices[i]].strip("#"),
                "\n".join(lines[header_indices[i] + 1 : header_indices[i + 1]]),
            )
            for i in range(len(header_indices) - 1)
        ]

        return rx.box(
            rx.vstack(
                *[
                    rx.fragment(
                        rx.text(
                            rx.chakra.span(
                                header,
                                font_weight="bold",
                            ),
                            width="100%",
                        ),
                        rx.box(
                            markdown(section),
                            width="100%",
                        ),
                    )
                    for header, section in sections
                ],
                text_align="left",
                margin_y="1em",
                width="100%",
            ),
            border_left=f"1.5px {c_color('slate', 4)} solid",
            padding_left="1em",
            width="100%",
            align_items="center",
        )


class DefinitionBlock(flexdown.blocks.Block):
    starting_indicator = "```md definition"
    ending_indicator = "```"

    def render(self, env) -> rx.Component:
        lines = self.get_lines(env)

        # Split up content into sections based on markdown headers.
        header_indices = [i for i, line in enumerate(lines) if line.startswith("#")]
        header_indices.append(len(lines))
        sections = [
            (
                lines[header_indices[i]].removeprefix("#"),
                "\n".join(lines[header_indices[i] + 1 : header_indices[i + 1]]),
            )
            for i in range(len(header_indices) - 1)
        ]

        defs = [definition(title, content) for title, content in sections]

        return rx.fragment(
            rx.mobile_only(rx.chakra.vstack(*defs)),
            rx.tablet_and_desktop(
                rx.chakra.grid(
                    *[
                        rx.chakra.grid_item(d, row_span=1, col_span=1, width="100%")
                        for d in defs
                    ],
                    template_columns="repeat(2, 1fr)",
                    h="10em",
                    width="100%",
                    gap=4,
                    margin_bottom="1em",
                )
            ),
        )


class DemoBlock(flexdown.blocks.Block):
    """A block that displays a component along with its code."""

    starting_indicator = "```python demo"
    ending_indicator = "```"
    include_indicators = True
    theme: str = None

    def render(self, env) -> rx.Component:
        lines = self.get_lines(env)
        code = "\n".join(lines[1:-1])

        args = lines[0].removeprefix(self.starting_indicator).split()

        exec_mode = env.get("__exec", False)
        comp = ""

        for arg in args:
            if arg.startswith("id="):
                comp_id = arg.rsplit("id=")[-1]
                break
        else:
            comp_id = None

        if "exec" in args:
            env["__xd"].exec(code, env, self.filename)
            if not exec_mode:
                comp = env[list(env.keys())[-1]]()
        elif "graphing" in args:
            env["__xd"].exec(code, env, self.filename)
            if not exec_mode:
                comp = env[list(env.keys())[-1]]()
                # Get all the code before the final "def".
                parts = code.rpartition("def")
                data, code = parts[0], parts[1] + parts[2]
                comp = docgraphing(code, comp=comp, data=data)
                return comp
        elif exec_mode:
            return comp
        elif "box" in args:
            comp = eval(code, env, env)
            return rx.box(docdemobox(comp), margin_bottom="1em", id=comp_id)
        else:
            comp = eval(code, env, env)

        # Sweep up additional CSS-like props to apply to the demobox itself
        demobox_props = {}
        for arg in args:
            prop, equals, value = arg.partition("=")
            if equals:
                demobox_props[prop] = value

        if "toggle" in args:
            demobox_props["toggle"] = True

        return docdemo(
            code, comp=comp, demobox_props=demobox_props, theme=self.theme, id=comp_id
        )


class DemoBlockDark(DemoBlock):
    theme = "dark"


class VideoBlock(flexdown.blocks.MarkdownBlock):
    """A block that displays a video."""

    starting_indicator = "```md video"
    ending_indicator = "```"

    include_indicators = True

    def render(self, env) -> rx.Component:
        lines = self.get_lines(env)

        args = lines[0].removeprefix(self.starting_indicator).split()

        if len(args) == 0:
            args = ["info"]
        url = args[0]

        if lines[1].startswith("#"):
            title = lines[1].strip("#").strip()
        else:
            title = ""

        color = "blue"

        return rx.chakra.accordion(
            rx.chakra.accordion_item(
                rx.chakra.accordion_button(
                    rx.hstack(
                        (
                            rx.markdown(
                                title,
                                margin_y="0px",
                                style=get_code_style(color),
                            )
                            if title
                            else rx.markdown("Video Description")
                        ),
                        rx.spacer(),
                        rx.chakra.accordion_icon(color=f"{rx.color(color, 11)}"),
                        align_items="center",
                        justify_content="left",
                        text_align="left",
                        spacing="2",
                        width="100%",
                    ),
                    padding="0px",
                    color=f"{rx.color(color, 11)}",
                    _hover={},
                ),
                rx.chakra.accordion_panel(
                    rx.video(
                        url=url,
                        width="100%",
                        height="500px",
                        border_radius="10px",
                        overflow="hidden",
                    ),
                    margin_top="16px",
                    padding="0px",
                ),
                border_radius="12px",
                border=f"1px solid {rx.color(color, 4)}",
                background_color=f"{rx.color(color, 3)}",
                allow_toggle=True,
                padding=["16px", "24px"],
            ),
            margin_bottom="16px",
            is_disabled=True,
            allow_toggle=True,
            width="100%",
        )

class QuoteBlock(flexdown.blocks.MarkdownBlock):
    """A block that displays a quote."""

    starting_indicator = "```md quote"
    ending_indicator = "```"

    include_indicators = True
    def render(self, env) -> rx.Component:
        lines = self.get_lines(env)
        args = lines[0].removeprefix(self.starting_indicator).split()
        name = args[0] if args else "CEO"
        quote_content = "\n".join(lines[1:-1])
        
        return rx.box(
            rx.text(quote_content, class_name="text-slate-11 font-base"),
            rx.text(name, class_name="text-slate-10 font-base"),
            class_name="flex flex-col gap-4 border-l-[3px] border-slate-4 pl-6 mt-2 mb-6",
        )
        


class TabsBlock(flexdown.blocks.Block):
    """A block that displays content in tabs."""

    starting_indicator = "---md tabs"
    ending_indicator = "---"

    def render(self, env) -> rx.Component:
        lines = self.get_lines(env)

        tab_sections = []
        current_section = []
        current_title = ""

        for line in lines[1:-1]:  # Skip the first and last lines (indicators)
            stripped_line = line.strip()

            if stripped_line.startswith("--tab "):
                if current_title:
                    tab_sections.append((current_title, "\n".join(current_section)))
                current_title = stripped_line[6:].strip()
                current_section = []
            elif stripped_line == "--":
                if current_title:
                    tab_sections.append((current_title, "\n".join(current_section)))
                    current_title = ""
                    current_section = []
            else:
                current_section.append(line)

        # Add the last section if there's content
        if current_title and current_section:
            tab_sections.append((current_title, "\n".join(current_section)))

        # Create tab components
        triggers = []
        contents = []

        for i, (title, content) in enumerate(tab_sections):
            value = f"tab{i+1}"
            triggers.append(rx.tabs.trigger(title, value=value, class_name="tab-style font-base font-semibold text-[1.25rem]"))
            
            # Render the tab content
            tab_content = []
            for block in env['__xd'].get_blocks(content, self.filename):
                if isinstance(block, flexdown.blocks.MarkdownBlock):
                    block.render_fn = env['__xd'].flexdown_memo
                try:
                    tab_content.append(block.render(env=env))
                except Exception as e:
                    print(
                        f"Error while rendering {type(block)} on line {block.start_line_number}. "
                        f"\n{block.get_content(env)}"
                    )
                    raise e
            
            contents.append(rx.tabs.content(rx.fragment(*tab_content), value=value))

        return rx.tabs.root(rx.tabs.list(*triggers, class_name="mt-4"), *contents, default_value="tab1")


component_map = {
    "h1": lambda text: h1_comp_xd(text=text),
    "h2": lambda text: h2_comp_xd(text=text),
    "h3": lambda text: h3_comp_xd(text=text),
    "h4": lambda text: h4_comp_xd(text=text),
    "p": lambda text: text_comp(text=text),
    "li": lambda text: list_comp(text=text),
    "a": doclink2,
    "code": lambda text: code_comp(text=text),
    "codeblock": code_block_markdown,
}
comp2 = component_map.copy()
comp2["codeblock"] = code_block_markdown_dark

xd = flexdown.Flexdown(
<<<<<<< HEAD
    block_types=[DemoBlock, AlertBlock, DefinitionBlock, SectionBlock, VideoBlock, TabsBlock],
=======
    block_types=[DemoBlock, AlertBlock, DefinitionBlock, SectionBlock, VideoBlock, QuoteBlock],
>>>>>>> ccf53e31
    component_map=component_map,
)
xd.clear_modules()
xd2 = flexdown.Flexdown(
<<<<<<< HEAD
    block_types=[DemoBlockDark, AlertBlock, DefinitionBlock, SectionBlock, VideoBlock, TabsBlock],
=======
    block_types=[DemoBlockDark, AlertBlock, DefinitionBlock, SectionBlock, VideoBlock, QuoteBlock],
>>>>>>> ccf53e31
    component_map=comp2,
)
xd2.clear_modules()


def markdown(text):
    return xd.get_default_block().render_fn(content=text)<|MERGE_RESOLUTION|>--- conflicted
+++ resolved
@@ -508,20 +508,12 @@
 comp2["codeblock"] = code_block_markdown_dark
 
 xd = flexdown.Flexdown(
-<<<<<<< HEAD
-    block_types=[DemoBlock, AlertBlock, DefinitionBlock, SectionBlock, VideoBlock, TabsBlock],
-=======
-    block_types=[DemoBlock, AlertBlock, DefinitionBlock, SectionBlock, VideoBlock, QuoteBlock],
->>>>>>> ccf53e31
+    block_types=[DemoBlock, AlertBlock, DefinitionBlock, SectionBlock, VideoBlock, TabsBlock, QuoteBlock],
     component_map=component_map,
 )
 xd.clear_modules()
 xd2 = flexdown.Flexdown(
-<<<<<<< HEAD
-    block_types=[DemoBlockDark, AlertBlock, DefinitionBlock, SectionBlock, VideoBlock, TabsBlock],
-=======
-    block_types=[DemoBlockDark, AlertBlock, DefinitionBlock, SectionBlock, VideoBlock, QuoteBlock],
->>>>>>> ccf53e31
+    block_types=[DemoBlockDark, AlertBlock, DefinitionBlock, SectionBlock, VideoBlock, TabsBlock, QuoteBlock],
     component_map=comp2,
 )
 xd2.clear_modules()
