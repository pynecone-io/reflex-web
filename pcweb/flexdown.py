import os
import re
import sys

import yaml 

import reflex as rx

from pcweb import constants, styles
from pcweb.templates.docpage import doccode, docheader, docheader2, doclink, doctext, subheader, subheader2, subheader3, doclink2

 
component_map = { 
    "h1": docheader2,
<<<<<<< HEAD
    "h2": subheader2, 
    "a": doclink2,   
    "p": doctext,   
    "code": lambda source: rx.code(source, color="#1F1944", bg="#EAE4FD"),
}  
  
custom_styles = {   
    "a": styles.LINK_STYLE,   
    "p": {
        "as_": "p",  
        "margin_y": "1em", 
        "font_family": styles.SANS,
    },
    "code": {
        "color": "#1F1944",
        "bg": "#EAE4FD",
    }, 
    "pre": {
        "border_radius": styles.DOC_BORDER_RADIUS,
        "background": "transparent",
        "code_tag_props": {
            "style": {
                "fontFamily": "inherit"
            }  
        }
    }
}
=======
    "h2": subheader2,
    "h3": subheader3,
    "a": doclink2,
    "p": doctext,
    "code": lambda source: rx.code(source, color="#1F1944", bg="#EAE4FD"),
}

>>>>>>> 69d48311

def md(source: str):
    return rx.markdown(
        source,
        component_map=component_map
    )

def parse_markdown_front_matter(markdown_content):
    # Define the regular expression pattern to match front matter
    pattern = r"^---\s*\n(.+?)\n---\s*\n(.*)$"
    # Extract the front matter and content using the pattern
    match = re.match(pattern, markdown_content, re.DOTALL)
    if match:
        front_matter = match.group(1)
        content = match.group(2)
        # Parse the front matter as YAML
        try:
            front_matter_data = yaml.safe_load(str(front_matter))
        except yaml.scanner.ScannerError:
            front_matter_data = front_matter

        if isinstance(front_matter_data, str):
            front_matter_data = front_matter

        return front_matter_data, content
    else:
        return None, markdown_content

def evaluate_template_string(input_string, scope):
    # Regular expression to match the template placeholders
    template_regex = r"{(.*?)}"
    matches = re.findall(template_regex, input_string)

    for match in matches:
        try:
            # Evaluate the Python expression and replace the template placeholder
            eval_result = str(eval(match, scope))
            input_string = input_string.replace("{" + match + "}", eval_result)
        except Exception as e:
            # If the evaluation fails, leave the template placeholder unchanged
            print(f"Failed to evaluate expression '{match}': {e}")

    return input_string

def parse(source: str, md=md):
    """Parse out code blocks annotated with ```reflex
    and replace them with the output of the code block.
    The surrounding Markdown should be left untouched.
    """
    front_matter, source = parse_markdown_front_matter(source)
    if isinstance(front_matter, str):
        exec(front_matter)
    elif isinstance(front_matter, dict):
        py_front_matter, source = parse_markdown_front_matter(source)
        if isinstance(py_front_matter, str):
            exec(py_front_matter)

    lines = source.split("\n")
    output = []
    in_reflex_block = False
    current_block = []

    for line in lines:
        if not in_reflex_block:
            if line == "" and not in_reflex_block:
                # End normal block.
                output.append(md("\n".join(current_block)))
                current_block = []

        if line.startswith("```reflex"):
            line = line[len("```reflex") :]
            in_reflex_block = True
        elif in_reflex_block and line.startswith("```"):
            # End reflex block.
            in_reflex_block = False
            try:
                result = eval("\n".join(current_block))
            except Exception as e:
                print(f"Error in reflex block: {str(e)}")
                sys.exit(1)
            output.append(result)
            current_block = []
        else:
            current_block.append(evaluate_template_string(line, scope=locals()))

    return front_matter, output

def read(filename: str):
    """Read a markdown file and parse it."""
    source = open(filename).read()
    return parse(source)


def get_all_markdown_files(path: str):
    """Get all markdown files in a directory and its subdirectories."""
    markdown_files = []
    for root, _, files in os.walk(path):
        for file in files:
            if file.endswith(".md"):
                markdown_files.append(os.path.join(root, file))
                
    return markdown_files
<|MERGE_RESOLUTION|>--- conflicted
+++ resolved
@@ -12,7 +12,6 @@
  
 component_map = { 
     "h1": docheader2,
-<<<<<<< HEAD
     "h2": subheader2, 
     "a": doclink2,   
     "p": doctext,   
@@ -40,15 +39,6 @@
         }
     }
 }
-=======
-    "h2": subheader2,
-    "h3": subheader3,
-    "a": doclink2,
-    "p": doctext,
-    "code": lambda source: rx.code(source, color="#1F1944", bg="#EAE4FD"),
-}
-
->>>>>>> 69d48311
 
 def md(source: str):
     return rx.markdown(
