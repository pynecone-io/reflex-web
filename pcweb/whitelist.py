# A list of whitelist paths that should be built.
# If the list is empty, all pages will be built.
<<<<<<< HEAD
WHITELISTED_PAGES = ["index.py"]
=======
>>>>>>> 73516b3c

# Tips:
# - Ensure that the path starts with a forward slash '/'.
# - Do not include a trailing slash '/' at the end of the path. 

# Examples:
# - Correct: WHITELISTED_PAGES = ["/docs/getting-started/introduction"]
# - Incorrect: WHITELISTED_PAGES = ["/docs/getting-started/introduction/"]

WHITELISTED_PAGES = []

def _check_whitelisted_path(path):
    if len(WHITELISTED_PAGES) == 0:
        return True

    # If the path is the root, always build it.
    if path == "/":
        return True

    if len(WHITELISTED_PAGES) == 1 and WHITELISTED_PAGES[0] == "/":
        return False

    for whitelisted_path in WHITELISTED_PAGES:
        if path.startswith(whitelisted_path):
            return True
    return False<|MERGE_RESOLUTION|>--- conflicted
+++ resolved
@@ -1,9 +1,7 @@
 # A list of whitelist paths that should be built.
 # If the list is empty, all pages will be built.
-<<<<<<< HEAD
-WHITELISTED_PAGES = ["index.py"]
-=======
->>>>>>> 73516b3c
+
+WHITELISTED_PAGES = []
 
 # Tips:
 # - Ensure that the path starts with a forward slash '/'.
