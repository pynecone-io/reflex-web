<<<<<<< HEAD
# A list of whitelist paths that should be built.     
# If the list is empty, all pages will be built.                     
                          
# Tips:                   
# - Ensure that the path starts with a forward slash '/'.      
# - Do not include a trailing slash '/' at the end of the path.   
    
# Examples:  
# - Correct: WHITELISTED_PAGES = ["/docs/getting-started/introduction"]  
# - Incorrect: WHITELISTED_PAGES = ["/docs/getting-started/introduction/"] 
    
WHITELISTED_PAGES = ["/docs/library/forms"]          

 
=======
# A list of whitelist paths that should be built.  
# If the list is empty, all pages will be built.    
 
# Tips:
# - Ensure that the path starts with a forward slash '/'. 
# - Do not include a trailing slash '/' at the end of the path.

# Examples:
# - Correct: WHITELISTED_PAGES = ["/docs/getting-started/introduction"] 
# - Incorrect: WHITELISTED_PAGES = ["/docs/getting-started/introduction/"]

WHITELISTED_PAGES = [] 


>>>>>>> 9eaebdbc
def _check_whitelisted_path(path):
    if len(WHITELISTED_PAGES) == 0:
        return True 

    # If the path is the root, always build it.
    if path == "/":
        return True

    if len(WHITELISTED_PAGES) == 1 and WHITELISTED_PAGES[0] == "/":
        return False
 
    for whitelisted_path in WHITELISTED_PAGES:
        if path.startswith(whitelisted_path):
            return True

    return False<|MERGE_RESOLUTION|>--- conflicted
+++ resolved
@@ -1,19 +1,3 @@
-<<<<<<< HEAD
-# A list of whitelist paths that should be built.     
-# If the list is empty, all pages will be built.                     
-                          
-# Tips:                   
-# - Ensure that the path starts with a forward slash '/'.      
-# - Do not include a trailing slash '/' at the end of the path.   
-    
-# Examples:  
-# - Correct: WHITELISTED_PAGES = ["/docs/getting-started/introduction"]  
-# - Incorrect: WHITELISTED_PAGES = ["/docs/getting-started/introduction/"] 
-    
-WHITELISTED_PAGES = ["/docs/library/forms"]          
-
- 
-=======
 # A list of whitelist paths that should be built.  
 # If the list is empty, all pages will be built.    
  
@@ -27,8 +11,6 @@
 
 WHITELISTED_PAGES = [] 
 
-
->>>>>>> 9eaebdbc
 def _check_whitelisted_path(path):
     if len(WHITELISTED_PAGES) == 0:
         return True 
