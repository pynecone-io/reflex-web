"""App styling."""

import reflex as rx

# General styles.
SANS = "Instrument Sans"
MONO = "IBM Plex Mono, Menlo, Consolas, DejaVu Sans Mono, monospace"
BOLD_WEIGHT = "800"
NAVBAR_LOGO = "/Reflex.svg"
LOGO_URL = "/Reflex_white.svg"
PADDING_X = ["1em", "2em", "5em"]
PADDING_X2 = ["1em", "2em", "10em"]
HERO_FONT_SIZE = ["2em", "3em", "3em", "4em"]
H1_FONT_SIZE = ["2.2em", "2.4em", "2.5em"]
H2_FONT_SIZE = ["1.8em", "1.9em", "2em"]
H3_FONT_SIZE = "1.35em"
H4_FONT_SIZE = "1em"
TEXT_FONT_SIZE = "1em"
ACCENT_COLOR = "rgb(107,99,246)"
ACCENT_COLOR_LIGHT = "rgba(107,99,246, 0.4)"
ACCENT_COLOR_DARK = "rgb(86, 77, 209)"
SUBHEADING_COLOR = "rgb(37,50,56)"
LIGHT_TEXT_COLOR = "#94a3b8"
LINK_STYLE = {
    "color": ACCENT_COLOR,
}

# Doc page styles.
DOC_HEADER_COLOR = "#1F1944"
DOC_TEXT_COLOR = "#342E5C"
DOC_REG_TEXT_COLOR = "#342E5C"
DOC_LIGHT_TEXT_COLOR = "#342E5C"
DOCPAGE_BACKGROUND_COLOR = "#FAFAFA"

DOC_HEADING_FONT_WEIGHT = "700"
DOC_SUBHEADING_FONT_WEIGHT = "600"
DOC_SECTION_FONT_WEIGHT = "600"

DOC_SHADOW = "rgba(0, 0, 0, 0.15) 0px 2px 8px"
DOC_SHADOW_DARK = "rgba(0, 0, 0, 0.3) 0px 2px 8px"
DOC_SHADOW_LIGHT = "0px 0px 0px 1px rgba(52, 46, 92, 0.12), 0px 2px 3px rgba(3, 3, 11, 0.1), 0px 12px 8px rgba(3, 3, 11, 0.04), 0px 8px 12px -4px rgba(3, 3, 11, 0.02)"

DOC_BORDER_RADIUS = "6px"

# The base application style.
BASE_STYLE = {
    "::selection": {
        "background_color": ACCENT_COLOR_LIGHT,
    },
    rx.Text: {
        "font_family": SANS,
        "font_size": 16,
    },
    rx.Heading: {
        "font_family": SANS,
    },
    rx.Divider: {"margin_bottom": "1em", "margin_top": "0.5em"},
    rx.Code: {
        "color": ACCENT_COLOR,
    },
    rx.Alert: {
        "border_radius": "8px",
    },
    rx.Link: {"text_decoration": "none", "_hover": {}},
}

# Fonts to include.
STYLESHEETS = [
    "https://fonts.googleapis.com/css2?family=Instrument+Sans:ital,wght@0,400;0,500;0,600;0,700;1,400;1,500;1,600;1,700&family=Space+Mono:ital,wght@0,400;0,700;1,400;1,700&family=IBM+Plex+Mono:ital,wght@0,500;0,600;1,600&display=swap",
    "style.css"
]


# Styles to use for the navbar.
NAV_TEXT_COLOR = "#494369"
NAV_SEARCH_COLOR = "#342E5C"

NAV_TEXT_STYLE = {
    "color": NAV_TEXT_COLOR,
    "font_family": SANS,
    "font_weight": "600",
}

NAV_SEARCH_STYLE = {
    "color": NAV_SEARCH_COLOR,
    "font_family": SANS,
    "font_weight": "500",
}

NAV_BOX_STYLE = {
    "color": NAV_SEARCH_COLOR,
    "margin": ".25em",
    "padding": ".25em",
    "border_radius": "6px",
}

NAV_DROPDOWN_STYLE = {
    "color": NAV_TEXT_COLOR,
    "font_family": SANS,
    "font_weight": "500",
    "_hover": {
        "color":"#5646ED",
        "bg":"#F5EFFE",
    },
}

# General styles for landing page.

ACCENT_BUTTON = {
    "justify_content": "center",
    "align_items": "center",
    "isolation": "isolate",
    "border_radius": 10,
    "font_family": SANS,
    "font_style": "normal",
    "font_weight": 600,
    "color": "#F5EFFE",
    "background": "radial-gradient(82.06% 100% at 50% 100%, rgba(52, 46, 92, 0.8) 0%, rgba(234, 228, 253, 0) 100%), #7E69E0",
    "box_shadow": "0px 4px 10px -2px rgba(3, 3, 11, 0.32), 0px 4px 8px 0px rgba(3, 3, 11, 0.24), 0px 2px 3px 0px rgba(3, 3, 11, 0.10), 0px 0px 0px 1px rgba(32, 17, 126, 0.56), 0px -20px 12px -4px rgba(86, 70, 237, 0.32) inset, 0px 12px 12px -2px rgba(149, 128, 247, 0.16) inset, 0px 1px 0px 0px rgba(255, 255, 255, 0.16) inset;",
    "_hover": {
        "background": "radial-gradient(82.06% 100% at 50.00% 100.00%, rgba(52, 46, 92, 0.80) 0%, rgba(234, 228, 253, 0.00) 100%), #7E69E0);",
        "box_shadow": "0px 4px 10px -2px rgba(3, 3, 11, 0.12), 0px 4px 8px 0px rgba(3, 3, 11, 0.12), 0px 2px 3px 0px rgba(3, 3, 11, 0.10), 0px 0px 0px 2px rgba(149, 128, 247, 0.60), 0px -20px 12px -4px rgba(126, 105, 224, 0.60) inset, 0px 12px 12px -2px rgba(86, 70, 237, 0.12) inset, 0px 0px 0px 1px rgba(32, 17, 126, 0.40) inset;"
    }
}

BUTTON_LIGHT = {
    "justify_content": "center",
    "align_items": "center",
    "isolation": "isolate",
    "border_radius": 10,
    "font_family": SANS,
    "font_style": "normal",
    "font_weight": 600,
    "color": "#494369",
    "bg": "radial-gradient(82.06% 100% at 50.00% 100.00%, rgba(91, 77, 182, 0.04) 0%, rgba(234, 228, 253, 0.20) 100%), #FEFEFF);",
    "box_shadow": " 0px 4px 10px -2px rgba(3, 3, 11, 0.02), 0px 4px 8px 0px rgba(3, 3, 11, 0.04), 0px 2px 3px 0px rgba(3, 3, 11, 0.20), 0px 0px 0px 1px rgba(52, 46, 92, 0.20), 0px -20px 12px -4px rgba(234, 228, 253, 0.36) inset, 0px 0px 0px 1px rgba(255, 255, 255, 0.32) inset, 0px 2px 0px 0px rgba(255, 255, 255, 0.40) inset;",
    "_hover": {
        "box_shadow": "0px 4px 10px -2px rgba(3, 3, 11, 0.28), 0px 4px 8px 0px rgba(3, 3, 11, 0.24), 0px 2px 3px 0px rgba(3, 3, 11, 0.12), 0px 0px 0px 1px rgba(32, 17, 126, 0.64), 0px -20px 20px -4px rgba(86, 70, 237, 0.66) inset, 0px 12px 12px -2px #9580F7 inset, 0px 1px 0px 0px rgba(255, 255, 255, 0.20) inset;",
    },
    "_active": {
        "bg": "radial-gradient(82.06% 100% at 50.00% 100.00%, rgba(91, 77, 182, 0.04) 0%, rgba(234, 228, 253, 0.20) 100%), #FEFEFF);",
        "box_shadow": " 0px 4px 10px -2px rgba(3, 3, 11, 0.02), 0px 4px 8px 0px rgba(3, 3, 11, 0.04), 0px 2px 3px 0px rgba(3, 3, 11, 0.20), 0px 0px 0px 1px rgba(52, 46, 92, 0.20), 0px -20px 12px -4px rgba(234, 228, 253, 0.36) inset, 0px 0px 0px 1px rgba(255, 255, 255, 0.32) inset, 0px 2px 0px 0px rgba(255, 255, 255, 0.40) inset;",
        "color": "#342E5C",
    },
<<<<<<< HEAD

}

BUTTON_LIGHT_NO_BACKGROUND = {
    "border_radius":"6px",
    "box_shadow":"0px 0px 0px 1px rgba(84, 82, 95, 0.14), 0px 1px 2px rgba(31, 25, 68, 0.14);",
    "bg":"#FFFFFF",
    "padding_x":".75em",
    "border_radius":"8px",
    "_hover": {
        "box_shadow": "0px 0px 0px 2px rgba(149, 128, 247, 0.60), 0px 2px 3px 0px rgba(3, 3, 11, 0.01), 0px 1px 2px 0px rgba(84, 82, 95, 0.12), 0px 0px 0px 1px rgba(32, 17, 126, 0.40) inset;",
    },
}

=======

}

BUTTON_LIGHT_NO_BACKGROUND = {
    "border_radius":"6px",
    "box_shadow":"0px 0px 0px 1px rgba(84, 82, 95, 0.14), 0px 1px 2px rgba(31, 25, 68, 0.14);",
    "bg":"#FFFFFF",
    "padding_x":".75em",
    "border_radius":"8px",
    "_hover": {
        "box_shadow": "0px 0px 0px 2px rgba(149, 128, 247, 0.60), 0px 2px 3px 0px rgba(3, 3, 11, 0.01), 0px 1px 2px 0px rgba(84, 82, 95, 0.12), 0px 0px 0px 1px rgba(32, 17, 126, 0.40) inset;",
    },
}

>>>>>>> b025c70e

INPUT_STYLE = {
    "box_shadow": "0px 2px 3px 0px rgba(3, 3, 11, 0.04), 0px 1px 2px 0px rgba(84, 82, 95, 0.12), 0px 0px 0px 1px rgba(84, 82, 95, 0.18), 0px 1px 0px 0px rgba(255, 255, 255, 0.10) inset;",
    "color": "#1F1944",
<<<<<<< HEAD
    "background": "transparent",
    "border_radius": "8px",
=======
    "background": "white",
>>>>>>> b025c70e
    "border": "0px solid transparent",
    "_focus": {
        "box_shadow": "0px 0px 0px 2px rgba(149, 128, 247, 0.60), 0px 2px 3px 0px rgba(3, 3, 11, 0.01), 0px 1px 2px 0px rgba(84, 82, 95, 0.12), 0px 0px 0px 1px rgba(32, 17, 126, 0.40) inset;",
        "border": "0px solid transparent",
    },
    "_placeholder": {
        "color": "#1F1944",
        "font_weight": "500",
<<<<<<< HEAD
    },
}

INPUT_STYLE_BLANK = {
    "color": "#1F1944",
    "background": "transparent",
    "border": "0px solid transparent",
    "focus_border_color":"transparent",
    "border_color":"transparent",
    "_placeholder": {
        "color": "#1F1944",
        "font_weight": "500",
=======
>>>>>>> b025c70e
    },
}<|MERGE_RESOLUTION|>--- conflicted
+++ resolved
@@ -142,8 +142,6 @@
         "box_shadow": " 0px 4px 10px -2px rgba(3, 3, 11, 0.02), 0px 4px 8px 0px rgba(3, 3, 11, 0.04), 0px 2px 3px 0px rgba(3, 3, 11, 0.20), 0px 0px 0px 1px rgba(52, 46, 92, 0.20), 0px -20px 12px -4px rgba(234, 228, 253, 0.36) inset, 0px 0px 0px 1px rgba(255, 255, 255, 0.32) inset, 0px 2px 0px 0px rgba(255, 255, 255, 0.40) inset;",
         "color": "#342E5C",
     },
-<<<<<<< HEAD
-
 }
 
 BUTTON_LIGHT_NO_BACKGROUND = {
@@ -157,32 +155,12 @@
     },
 }
 
-=======
-
-}
-
-BUTTON_LIGHT_NO_BACKGROUND = {
-    "border_radius":"6px",
-    "box_shadow":"0px 0px 0px 1px rgba(84, 82, 95, 0.14), 0px 1px 2px rgba(31, 25, 68, 0.14);",
-    "bg":"#FFFFFF",
-    "padding_x":".75em",
-    "border_radius":"8px",
-    "_hover": {
-        "box_shadow": "0px 0px 0px 2px rgba(149, 128, 247, 0.60), 0px 2px 3px 0px rgba(3, 3, 11, 0.01), 0px 1px 2px 0px rgba(84, 82, 95, 0.12), 0px 0px 0px 1px rgba(32, 17, 126, 0.40) inset;",
-    },
-}
-
->>>>>>> b025c70e
 
 INPUT_STYLE = {
     "box_shadow": "0px 2px 3px 0px rgba(3, 3, 11, 0.04), 0px 1px 2px 0px rgba(84, 82, 95, 0.12), 0px 0px 0px 1px rgba(84, 82, 95, 0.18), 0px 1px 0px 0px rgba(255, 255, 255, 0.10) inset;",
     "color": "#1F1944",
-<<<<<<< HEAD
     "background": "transparent",
     "border_radius": "8px",
-=======
-    "background": "white",
->>>>>>> b025c70e
     "border": "0px solid transparent",
     "_focus": {
         "box_shadow": "0px 0px 0px 2px rgba(149, 128, 247, 0.60), 0px 2px 3px 0px rgba(3, 3, 11, 0.01), 0px 1px 2px 0px rgba(84, 82, 95, 0.12), 0px 0px 0px 1px rgba(32, 17, 126, 0.40) inset;",
@@ -191,7 +169,6 @@
     "_placeholder": {
         "color": "#1F1944",
         "font_weight": "500",
-<<<<<<< HEAD
     },
 }
 
@@ -200,11 +177,8 @@
     "background": "transparent",
     "border": "0px solid transparent",
     "focus_border_color":"transparent",
-    "border_color":"transparent",
     "_placeholder": {
         "color": "#1F1944",
         "font_weight": "500",
-=======
->>>>>>> b025c70e
     },
 }