from .item import create_item


def get_sidebar_items_learn():
    from pcweb.pages.docs import (
        getting_started,
        tutorial,
    )

    items = [
        create_item(
            "Getting Started",
            children=[
                getting_started.introduction,
                getting_started.installation,
                getting_started.project_structure,
                getting_started.configuration,
                getting_started.how_reflex_works,
            ],
        ),
        create_item(
            "Tutorial",
            children=[
                tutorial.intro,
                tutorial.setup,
                tutorial.frontend,
                tutorial.adding_state,
                tutorial.final_app,
            ],
        ),
    ]
    return items


def get_sidebar_items_frontend():
    from pcweb.pages.docs import (
        assets,
        components,
        library_,
        pages,
        styling,
        ui,
        wrapping_react,
        custom_components,
    )

    items = [
        create_item(ui.overview),
        create_item(
            "Components",
            children=[
                components.props,
                components.style_props,
                components.conditional_props,
                components.conditional_rendering,
                components.rendering_iterables,
                library_,
            ],
        ),
        create_item(
            "Pages",
            children=[
                pages.routes,
                pages.dynamic_routing,
                pages.metadata,
            ],
        ),
        create_item(
            "Styling",
            children=[
                styling.overview,
                styling.theming,
                styling.responsive,
                styling.custom_stylesheets,
<<<<<<< HEAD
                styling.layout,
=======
                styling.common_props,
>>>>>>> 8526495c
            ],
        ),
        create_item(
            "Assets",
            children=[
                assets.referencing_assets,
                assets.upload_and_download_files,
            ],
        ),
        create_item(
            "Wrapping React",
            children=[
                wrapping_react.overview,
                wrapping_react.imports,
                wrapping_react.logic,
                wrapping_react.example,
            ],
        ),
        create_item(
            "Custom Components",
            children=[
                custom_components.overview,
                custom_components.prerequisites_for_publishing,
                custom_components.command_reference,
            ],
        ),
    ]
    return items


def get_sidebar_items_backend():
    from pcweb.pages.docs import (
        api_routes,
        authentication,
        client_storage,
        database,
        events,
        state,
        substates,
        utility_methods,
        vars,
    )

    items = [
        create_item(state.overview),
        create_item(
            "Vars",
            children=[
                vars.base_vars,
                vars.computed_vars,
                vars.var_operations,
                vars.custom_vars,
            ],
        ),
        create_item(
            "Events",
            children=[
                events.events_overview,
                events.event_arguments,
                events.setters,
                events.yield_events,
                events.chaining_events,
                events.special_events,
                events.page_load_events,
                events.background_events,
            ],
        ),
        create_item(
            "Substates",
            children=[
                substates.overview,
                substates.component_state,
            ],
        ),
        create_item(
            "API Routes",
            children=[
                api_routes.overview,
            ],
        ),
        create_item(
            "Client Storage",
            children=[
                client_storage.overview,
            ],
        ),
        create_item(
            "Database",
            children=[
                database.overview,
                database.tables,
                database.queries,
                database.relationships,
            ],
        ),
        create_item(
            "Authentication",
            children=[
                authentication.authentication_overview,
            ],
        ),
        create_item(
            "Utility Methods",
            children=[
                utility_methods.router_attributes,
                utility_methods.other_methods,
            ],
        ),
    ]
    return items


def get_sidebar_items_hosting():
    from pcweb.pages.docs import hosting

    items = [
        create_item(
            "Reflex Deploy",
            children=[
                hosting.deploy_quick_start,
                hosting.hosting_cli_commands,
            ],
        ),
        create_item(
            "Self Hosting",
            children=[hosting.self_hosting],
        ),
    ]
    return items


learn = get_sidebar_items_learn()
frontend = get_sidebar_items_frontend()
backend = get_sidebar_items_backend()
hosting = get_sidebar_items_hosting()<|MERGE_RESOLUTION|>--- conflicted
+++ resolved
@@ -72,11 +72,8 @@
                 styling.theming,
                 styling.responsive,
                 styling.custom_stylesheets,
-<<<<<<< HEAD
                 styling.layout,
-=======
                 styling.common_props,
->>>>>>> 8526495c
             ],
         ),
         create_item(
