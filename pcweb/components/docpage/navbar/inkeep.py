"""UI and logic inkeep chat component."""

from typing import Set
import reflex as rx
from reflex.event import EventHandler
<<<<<<< HEAD
from reflex.utils.imports import ImportVar
from reflex.vars import Var
from typing import List

=======
from reflex.vars import Var
from reflex.utils.imports import ImportVar
>>>>>>> 1736d151


class Search(rx.Component):
    tag = "SearchBar"

    special_props: List[Var] = [
        Var.create_safe("{...searchBarProps}", _var_is_string=False)
    ]

    is_open: Var[bool] = False

    on_close: EventHandler[lambda: []]

    on_shortcut_key_pressed: EventHandler[lambda: []]

    def add_imports(self):
        """Add the imports for the component."""
        return {
            "next/dynamic": {ImportVar(tag="dynamic", is_default=True)},
            "react": {ImportVar(tag="useContext")},
            "/utils/context": {ImportVar(tag="ColorModeContext")},
        }

    def add_hooks(self):
        """Add the hooks for the component."""
        return [
            "const { resolvedColorMode } = useContext(ColorModeContext)",
            """const SearchBar = dynamic(
  () => import('@inkeep/uikit').then((mod) => mod.InkeepSearchBar),
  {
    ssr: false,
  },
);
const searchBarProps = {
  stylesheetUrls: ['/inkeepstyle-docs.css'],
  baseSettings: {
    apiKey: '87b7469f79014c35a3313795088151a52de8a58a547abd16',
    integrationId: 'clkbf9e7e0001s601sa0ciax1',
    customIcons: {search: {custom: "/icons/search.svg"}},
    organizationId: 'org_WQKeNdnuPGEfuUhC',
    organizationDisplayName: 'Reflex',
    primaryBrandColor: '#6E56CF',
    breadcrumbRules: {
      urlToBreadcrumbMapper: [
        {
          matchingRule: {
            ruleType: 'PartialUrl',
            partialUrl: 'reflex.dev/blog',
          },
          breadcrumbName: 'Blogs',
        },
        {
          matchingRule: {
            ruleType: 'PartialUrl',
            partialUrl: 'reflex.dev/docs',
          },
          breadcrumbName: 'Docs',
        },
        {
          matchingRule: {
            ruleType: 'PartialUrl',
            partialUrl: 'reflex.dev/docs/api-reference',
          },
          replaceLeading: true,
          breadcrumbName: 'API Reference',
        },
        {
          matchingRule: {
            ruleType: 'PartialUrl',
            partialUrl: 'reflex.dev/docs/library',
          },
          replaceLeading: true,
          breadcrumbName: 'Components',
        },
      ],
    },
    colorMode: {
      forcedColorMode: resolvedColorMode, // options: 'light' or dark'
    },
    theme: {
      stylesheetUrls: ['/inkeepstyle-docs.css'],
      components: {
        SearchBarTrigger: {
          defaultProps: {
            variant: 'subtle', // 'emphasized' 'subtle'
          },
        },
      },
    }
  },
  searchSettings: { // optional InkeepSearchSettings
    tabSettings: {
      isAllTabEnabled: true,
      useAllRootBreadcrumbsAsTabs: true,
      rootBreadcrumbsToUseAsTabs: ['All', 'Docs', 'Components', 'API Reference', 'Blogs'],
      tabOrderByLabel: ['All', 'Docs', 'Components', 'API Reference', 'Blogs'],
    },
    placeholder: 'Search',
  },
  aiChatSettings: { // optional typeof InkeepAIChatSettings
    quickQuestions: [
      'How does Reflex work?',
      'What types of apps can I build with Reflex?',
      'Where can I deploy my apps?',
    ],
  },
};""",
        ]


inkeep = Search.create<|MERGE_RESOLUTION|>--- conflicted
+++ resolved
@@ -3,15 +3,9 @@
 from typing import Set
 import reflex as rx
 from reflex.event import EventHandler
-<<<<<<< HEAD
 from reflex.utils.imports import ImportVar
 from reflex.vars import Var
 from typing import List
-
-=======
-from reflex.vars import Var
-from reflex.utils.imports import ImportVar
->>>>>>> 1736d151
 
 
 class Search(rx.Component):
