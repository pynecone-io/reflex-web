--- conflicted
+++ resolved
@@ -152,12 +152,8 @@
                 database.database_overview,
                 database.tables,
                 database.queries,
-<<<<<<< HEAD
                 database.relationships,
             ],
-=======
-            ], 
->>>>>>> 2ff5da2b
         ),
         create_item(
             hosting,
