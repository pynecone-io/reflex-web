--- conflicted
+++ resolved
@@ -143,13 +143,10 @@
         dynamic_rendering,
         pages,
         styling,
-<<<<<<< HEAD
         assets,
         wrapping_react,
-=======
         rendering_iterables,
         conditional_rendering,
->>>>>>> e9b60dd1
     )
 
     items = [
@@ -183,7 +180,6 @@
                 styling.theming,
             ],
         ),
-<<<<<<< HEAD
         create_item(
             assets,
             children=[
@@ -200,10 +196,8 @@
                 wrapping_react.example,
             ],
         ),
-=======
         create_item(rendering_iterables),
         create_item(conditional_rendering),
->>>>>>> e9b60dd1
     ]
     return items
 
