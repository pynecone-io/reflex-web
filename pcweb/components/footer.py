--- conflicted
+++ resolved
@@ -156,39 +156,23 @@
                 ),
                 rx.hstack(
                     rx.link(
-<<<<<<< HEAD
-                        rx.image(src="/companies/light/github.svg", height="1.5em"),
+                        rx.image(src="/companies/light/github.svg", alt="A link to Reflex's Github", height="1.5em"),
                         href=constants.GITHUB_URL,
                     ),
                     rx.link(
-                        rx.image(src="/companies/light/linkedin.svg", height="1.5em"),
+                        rx.image(src="/companies/light/linkedin.svg", alt="A link to Reflex's Linkedin", height="1.5em"),
                         href=constants.LINKEDIN_URL,
                     ),
                     rx.link(
-                        rx.image(src="/companies/light/twitter.svg", height="1.5em"),
+                        rx.image(src="/companies/light/yc.svg", alt="A link to Reflex's YC profile", height="1.5em"),
+                        href=constants.YC_URL,
+                    ),
+                    rx.link(
+                        rx.image(src="/companies/light/twitter.svg", alt="A link to Reflex's Twitter", height="1.5em"),
                         href=constants.TWITTER_URL,
                     ),
                     rx.link(
-                        rx.image(src="/companies/light/discord.svg", height="1.5em"),
-=======
-                        rx.image(src="/companies/light/github.svg", alt="A link to Reflex's Github", height="1.75em"),
-                        href=constants.GITHUB_URL,
-                    ),
-                    rx.link(
-                        rx.image(src="/companies/light/linkedin.svg", alt="A link to Reflex's Linkedin", height="1.75em"),
-                        href=constants.LINKEDIN_URL,
-                    ),
-                    rx.link(
-                        rx.image(src="/companies/light/yc.svg", alt="A link to Reflex's YC profile", height="1.75em"),
-                        href=constants.YC_URL,
-                    ),
-                    rx.link(
-                        rx.image(src="/companies/light/twitter.svg", alt="A link to Reflex's Twitter", height="1.75em"),
-                        href=constants.TWITTER_URL,
-                    ),
-                    rx.link(
-                        rx.image(src="/companies/light/discord.svg", alt="A link to Reflex's Discord", height="1.75em"),
->>>>>>> 32552545
+                        rx.image(src="/companies/light/discord.svg", alt="A link to Reflex's Discord", height="1.5em"),
                         href=constants.DISCORD_URL,
                     ),
                     gap="1em",
