--- conflicted
+++ resolved
@@ -31,7 +31,6 @@
     "bg": "#110F1F",
 }
 
-<<<<<<< HEAD
 def prompt_sign():
     return rx.chakra.text(
         "$",
@@ -90,7 +89,6 @@
         width="100%",
         border_bottom="1px solid #3C3646;"
     )
-=======
 class Confetti(rx.Component):
     """Confetti component."""
 
@@ -168,7 +166,6 @@
         self.show_confetti = False
         yield
 
->>>>>>> 0f53debd
 
 def footer(style=footer_style):
     from pcweb.pages.blog import blg
@@ -177,14 +174,7 @@
 
     return rx.box(
         rx.vstack(
-<<<<<<< HEAD
             installation(),
-=======
-            rx.cond(
-                IndexState.show_confetti,
-                confetti(),
-            ),
->>>>>>> 0f53debd
             rx.hstack(
                 rx.desktop_only(
                     rx.vstack(
@@ -293,15 +283,11 @@
                         href=constants.LINKEDIN_URL,
                     ),
                     rx.link(
-<<<<<<< HEAD
                         rx.image(src="/companies/light/yc.svg", alt="A link to Reflex's YC profile", height="1.5em"),
                         href=constants.YC_URL,
                     ),
                     rx.link(
                         rx.image(src="/companies/light/twitter.svg", alt="A link to Reflex's Twitter", height="1.5em"),
-=======
-                        rx.image(src="/companies/light/twitter.svg", alt="A link to Reflex's Twitter", height="1.75em"),
->>>>>>> 0f53debd
                         href=constants.TWITTER_URL,
                     ),
                     rx.link(
