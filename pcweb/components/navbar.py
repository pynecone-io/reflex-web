"""UI and logic for the navbar component."""
from typing import Any, Set

import reflex as rx
from pcweb import constants, styles
from pcweb.base_state import State
from reflex.vars import ImportVar, Var
from pcweb.components.logo import navbar_logo
from pcweb.components.sidebar import sidebar as sb
from email_validator import EmailNotValidError, validate_email
from sqlmodel import Field
from datetime import datetime
from sqlalchemy import Column, JSON
from typing import Optional



def shorten_to_k(number):
    if number >= 1000:
        return "{:.0f}k+".format(number / 1000)
    else:
        return str(number)


class Search(rx.Component):
    tag = "InkeepEmbeddedChat"

    special_props: Set[Var] = {Var.create_safe("{...inkeepEmbeddedChatProps}")}

    is_open: Var[bool] = False

    def _get_imports(self):
        return {"next/dynamic": {ImportVar(tag="dynamic", is_default=True)}}

    def get_event_triggers(self) -> dict[str, Any]:
        """Get the event triggers that pass the component's value to the handler.

        Returns:
            A dict mapping the event trigger to the var that is passed to the handler.
        """
        return {
            **super().get_event_triggers(),
            "on_close": lambda: [],
            "on_shortcutKey_pressed": lambda: [],
        }

    def _get_custom_code(self) -> str:
        return """ 
const InkeepEmbeddedChat = dynamic(() => import("@inkeep/widgets").then((mod) => mod.InkeepEmbeddedChat), { ssr: false });

const inkeepEmbeddedChatProps = {
  baseSettings: {
    apiKey: '87b7469f79014c35a3313795088151a52de8a58a547abd16',
    integrationId: 'clkbf9e7e0001s601sa0ciax1',
    organizationId: 'org_WQKeNdnuPGEfuUhC',
    organizationDisplayName: 'Reflex',
    primaryBrandColor: '#5646ED',
    breadcrumbRules: {
      urlToBreadcrumbMapper: [
        {
          matchingRule: {
            ruleType: 'PartialUrl',
            partialUrl: 'reflex.dev/blog',
          },
          breadcrumbName: 'Blogs',
        },
        {
          matchingRule: {
            ruleType: 'PartialUrl',
            partialUrl: 'reflex.dev/docs',
          },
          breadcrumbName: 'Docs',
        },
        {
          matchingRule: {
            ruleType: 'PartialUrl',
            partialUrl: 'reflex.dev/docs/api-reference',
          },
          replaceLeading: true,
          breadcrumbName: 'API Reference',
        },
        {
          matchingRule: {
            ruleType: 'PartialUrl',
            partialUrl: 'reflex.dev/docs/library',
          },
          replaceLeading: true,
          breadcrumbName: 'Components Reference',
        },
      ],
    },
    stringReplacementRules: [
      {
        matchingRule: {
          ruleType: 'Substring',
          string: 'Api',
        },
        replaceWith: 'API',
        replaceInTitles: true,
      },
      {
        matchingRule: {
          ruleType: 'Substring',
          string: 'Cli',
        },
        replaceWith: 'CLI',
        replaceInTitles: true,
      },
    ],
    theme: {
      components: {
        AIChatPageWrapper: {
          defaultProps: {
            variant: '',
          },
        },
      }
    },
  },
  aiChatSettings: { // optional typeof InkeepAIChatSettings
    quickQuestions: [
      'How does Reflex work?',
      'What types of apps can I build with Reflex?',
      'Where can I deploy my apps?',
    ],
  },
};
"""


inkeep = Search.create


class Feedback(rx.Model, table=True):
    email: Optional[str]
    feedback: str
    score: Optional[int]
    date_created: datetime = Field(default_factory=datetime.utcnow, nullable=False)
    page: str
    meta: dict = Field(default={}, sa_column=Column(JSON))


class NavbarState(State):
    """The state for the navbar component."""

    # Whether the sidebar is open.
    sidebar_open: bool = False

    search_modal: bool = False

    search_input: str = ""

    enter: bool = False

    banner: bool = True

    ai_chat: bool = True

    email: str = ""

    feedback: str = ""
    
    page_score: int = 0

    show_form = False

<<<<<<< HEAD
    current_category = 'All'
    
=======
>>>>>>> 40c411d9
    def handle_submit(self, form_data: dict):
        self.feedback = form_data["feedback"]

        # Check if the email is valid.
        if "email" in form_data:
            self.email = form_data["email"]
            try:
                validation = validate_email(self.email, check_deliverability=True)
                self.email = validation.email
            except EmailNotValidError as e:
                # Alert the error message.
                return rx.window_alert(str(e))

        current_page_route = self.get_current_page()
        # Check if the user is already on the waitlist.
        with rx.session() as session:
            
            # Add the feedback to database.
            session.add(Feedback(
                email=self.email,
                feedback=self.feedback,
                score=self.score,
                page=current_page_route,
                ),
            )
            session.commit()
            print("session")
            # contact_data = json.dumps({"email": self.email})
            # self.add_contact_to_loops(contact_data)

<<<<<<< HEAD

=======
>>>>>>> 40c411d9
    def update_score(self, score):
        if self.show_form == True:
            if self.page_score == score:
                self.show_form = not self.show_form
        else:
            self.show_form = not self.show_form

        self.page_score = score

    def toggle_banner(self):
        self.banner = not self.banner

    def open_search(self):
        self.search_modal = True

    def close_search(self):
        self.search_modal = False

    def toggle_sidebar(self):
        self.sidebar_open = not self.sidebar_open

    def toggle_ai_chat(self):
        self.ai_chat = not self.ai_chat
    
    def update_category(self, tag):
        self.current_category = tag

    @rx.var
    def search_results(self) -> list[dict[str, dict[str, str]]]:
        """Get the search results."""
        from pcweb.tsclient import client

        if client is None or self.search_input == "":
            return []
        
        if self.current_category == "All":
            search_parameters = {
                "q": self.search_input,
                "query_by": "heading, description",
                "query_by_weights": "2,1",
                "sort_by": "_text_match:desc",
            }
        else:
            search_parameters = {
                "q": self.search_input,
                "query_by": "heading, description",
                "query_by_weights": "2,1",
                "sort_by": "_text_match:desc",
                "filter_by": f"category: {self.current_category}",
            }
        return client.collections["search-auto"].documents.search(search_parameters)[
            "hits"
        ]


def search_bar():
    return rx.hstack(
        rx.fragment(
            rx.icon(tag="search2", style=styles.NAV_SEARCH_STYLE),
            rx.text(
                "Search documentation...",
                style=styles.NAV_SEARCH_STYLE,
                font_weight=400,
            ),
        ),
        rx.spacer(),
        rx.text("/", style=styles.NAV_SEARCH_STYLE),
        on_click=NavbarState.open_search,
        display=["none", "flex", "flex", "flex", "flex"],
        min_width=["15em", "15em", "15em", "20em", "20em"],
        padding_x="1em",
        height="2em",
        border_radius="20px",
        bg="#FAF8FB",
    )


def format_search_results(result):
    return rx.vstack(
            rx.link(
                rx.hstack(
                    rx.text(
                        result["document"]["heading"],
                        font_weight=600,
                        color="#1F1944",
                    ),
                    rx.spacer(),
                    rx.text(result["document"]["category"]),
                    width='100%'
                ),
                rx.divider(),
                rx.text(
                    result["document"]["description"],
                    no_of_lines=1,
                    font_weight=400,
                    color="#696287",
                ),
                on_click=NavbarState.close_search,
                href=result["document"]["href"],
                width="100%",
            ),
<<<<<<< HEAD
=======
            on_click=NavbarState.close_search,
            href=result["document"]["href"],
        ),
>>>>>>> 40c411d9
        bg="#FAF8FB",
        border_radius="8px",
        align_items="start",
        padding="0.5em",
        shadow=styles.DOC_SHADOW,
        _hover={"background_color": "#F5EFFE", "color": "#5646ED"},
        width="100%",
    )


def ai_button():
    return rx.center(
        rx.icon(
<<<<<<< HEAD
            tag="chat",
=======
            tag="chat", 
>>>>>>> 40c411d9
            color=rx.cond(
                NavbarState.ai_chat,
                "#342E5C",
                "#5646ED",      
            ),
        ),
        display=["none", "none", "none", "flex", "flex", "flex"],
        border_radius="8px",
        style=hover_button_style,
        on_click=NavbarState.toggle_ai_chat,
        height="1em",
<<<<<<< HEAD
    )


def search_bar_categories(categories):
    return rx.hstack(
        *[
            rx.button(
                category,
                border_radius="15px",
                padding_x=".5em",
                on_click=NavbarState.update_category(category),
                color="#5646ED",
                bg="#F5EFFE",
                _hover={
                    "boxShadow": "0px 0px 0px 3px rgba(149, 128, 247, 0.6), 0px 2px 3px rgba(3, 3, 11, 0.2), 0px 4px 8px rgba(3, 3, 11, 0.04), 0px 4px 10px -2px rgba(3, 3, 11, 0.02), inset 0px 2px 0px rgba(255, 255, 255, 0.01), inset 0px 0px 0px 1px rgba(32, 17, 126, 0.4), inset 0px -20px 12px -4px rgba(234, 228, 253, 0.36);",
                },
                _active={
                    "color": "white",
                    "bg": "#5646ED",
                },
            )
            for category in categories
        ],
        padding_y="1em",
        padding_x=".5em",
=======
>>>>>>> 40c411d9
    )


def search_modal():
    return rx.modal(
        rx.modal_overlay(
            rx.modal_content(
                rx.modal_header(
<<<<<<< HEAD
                    # add in filter tabs here categories
                    search_bar_categories(['All', 'Learn', 'Component', 'API Reference', 'Blog']),
=======
>>>>>>> 40c411d9
                    rx.hstack(
                        rx.icon(tag="search2", style=styles.NAV_SEARCH_STYLE, height="1em",),
                        rx.input(
                            placeholder="Search the docs...",
                            on_change=NavbarState.set_search_input,
                            focus_border_color="transparent",
                            border_color="transparent",
                            font_weight=400,
                            _placeholder={"color": "#342E5C"},
                            _hover={"border_color": "transparent"},
                        ),
                        ai_button(),
                        border_bottom="1px solid #F4F3F6",
                    ),
                ),
                rx.modal_body(
                    rx.vstack(
                        rx.cond(
                            NavbarState.ai_chat,
                            rx.vstack(
                                rx.foreach(
                                    NavbarState.search_results,
                                    format_search_results,
                                ),
                                spacing="1em",
                                width="100%",
                                max_height="30em",
                                align_items="start",
                                overflow_y="auto",
                            ),
                            inkeep(),
                        ),
                    ),
                    width="100%",
                ),
                bg="#FFFFFF",
            max_width="50em",
            )
        ),
        is_open=NavbarState.search_modal,
        on_close=NavbarState.close_search,
        size="lg",
        padding_top="1em",
        padding_x="1em",
    )


# Styles to use for the navbar.
logo_style = {
    "height": "1.25em",
}
logo = navbar_logo(**logo_style)


hover_button_style = {
    "_hover": {
        "background": "radial-gradient(82.06% 100% at 50% 100%, rgba(91, 77, 182, 0.04) 0%, rgba(234, 228, 253, 0.2) 100%), #FEFEFF;",
        "boxShadow": "0px 0px 0px 3px rgba(149, 128, 247, 0.6), 0px 2px 3px rgba(3, 3, 11, 0.2), 0px 4px 8px rgba(3, 3, 11, 0.04), 0px 4px 10px -2px rgba(3, 3, 11, 0.02), inset 0px 2px 0px rgba(255, 255, 255, 0.01), inset 0px 0px 0px 1px rgba(32, 17, 126, 0.4), inset 0px -20px 12px -4px rgba(234, 228, 253, 0.36);",
    },
}


def github_button():
    return rx.link(
        rx.hstack(
            rx.image(src="/companies/dark/github.svg", height="1.25em"),
            # rx.text("Star", style=styles.NAV_TEXT_STYLE),
            rx.text(
                shorten_to_k(constants.GITHUB_STARS),
                color="#5646ED",
                bg="#F5EFFE",
                padding_x="0.5em",
                border_radius="6px",
                font_weight=600,
            ),
            box_shadow="0px 0px 0px 1px rgba(84, 82, 95, 0.14), 0px 1px 2px rgba(31, 25, 68, 0.14);",
            padding_x=".5em",
            height="2em",
            border_radius="8px",
            bg="#FFFFFF",
            style=hover_button_style,
        ),
        href=constants.GITHUB_URL,
        display=["none", "none", "none", "flex", "flex", "flex"],
    )


def discord_button():
    return rx.link(
        rx.center(
            rx.image(src="/companies/dark/discord.svg", height="1.25em"),
            box_shadow="0px 0px 0px 1px rgba(84, 82, 95, 0.14), 0px 1px 2px rgba(31, 25, 68, 0.14);",
            display=["none", "none", "none", "flex", "flex", "flex"],
            height="2em",
            width="2em",
            border_radius="8px",
            bg="#FFFFFF",
            style=hover_button_style,
        ),
        href=constants.DISCORD_URL,
    )

def my_form():
    return rx.form(
        rx.input(
            placeholder="Email",
            id="email",
            margin="0.25em 0.5em",
            width="24em",
            border_color="#eaeaef",
        ),
        rx.text_area(
            placeholder="Your Feedback",
            id="feedback",
            margin="0.25em 0.5em",
            width="24em",
            border_color="#eaeaef",
        ),
        rx.center(
            rx.button(
                "Send",
                type_="submit",
                style=styles.ACCENT_BUTTON,
                margin="0.5em",
            ),
            width="100%"
        ),
        on_submit=NavbarState.handle_submit,
        width="25em",
    )

def feedback_button():
    return rx.hstack(
        rx.menu(
            rx.menu_button(rx.text("Feedback", style=styles.NAV_TEXT_STYLE)),
            rx.menu_list(my_form()),
        ),
        display=["none", "none", "none", "none", "none", "flex"],
        box_shadow="0px 0px 0px 1px rgba(84, 82, 95, 0.14), 0px 1px 2px rgba(31, 25, 68, 0.14);",
        padding_x=".5em",
        height="2em",
        border_radius="8px",
        bg="#FFFFFF",
        style=hover_button_style,
    )


def navbar(sidebar: rx.Component = None) -> rx.Component:
    """Create the navbar component.

    Args:
        sidebar: The sidebar component to use.
    """
    # If the sidebar is not provided, create a default one.
    sidebar = sidebar or sb()

    # Create the navbar component.
    return rx.vstack(
        rx.cond(
            NavbarState.banner,
            rx.box(
                rx.hstack(
                    rx.center(
                        rx.box(
                            "✨ Reflex is in Hosting Alpha!",
                            " Learn more ",
                            rx.link(
                                "here",
                                href="https://www.notion.so/reflex-dev/Reflex-Hosting-Documentation-57a4dd55d6234858bbae0be75be79ce7?pvs=4",
                                style={
                                    "color": "#FFFFFF",
                                    "text_decoration": "underline",
                                    "_hover": {"color": "#AD9BF8"},
                                },
                                is_external=True,
                            ),
                            ". ✨",
                            color="#FFFFFF",
                            font_weight=600,
                        ),
                        width="100%",
                    ),
                    rx.spacer(),
                    rx.icon(
                        tag="close",
                        z_index=1000,
                        style={
                            "color": "#FFFFFF",
                            "text_decoration": "underline",
                            "_hover": {"color": "#AD9BF8"},
                        },
                        on_click=NavbarState.toggle_banner,
                    ),
                    width="100%",
                    padding_x=styles.PADDING_X,
                    align_items="center",
                ),
                background_color="#110F1F",
                padding_y=["0.8em", "0.8em", "0.5em"],
                width="100%",
            ),
        ),
        rx.box(
            rx.hstack(
                rx.hstack(
                    logo,
                    rx.link(
                        "Docs",
                        href="/docs/getting-started/introduction",
                        style=styles.NAV_TEXT_STYLE,
                        display=["none", "none", "none", "flex", "flex", "flex"],
                    ),
                    rx.link(
                        "Blog",
                        href="/blog",
                        style=styles.NAV_TEXT_STYLE,
                        display=["none", "none", "none", "flex", "flex", "flex"],
                    ),
                    rx.link(
                        "Gallery",
                        href="/docs/gallery",
                        style=styles.NAV_TEXT_STYLE,
                        display=["none", "none", "none", "none", "flex", "flex"],
                    ),
                    rx.menu(
                        rx.menu_button(
                            rx.hstack(
                                rx.text("Resources", style=styles.NAV_TEXT_STYLE),
                                rx.icon(
                                    tag="chevron_down", style=styles.NAV_TEXT_STYLE
                                ),
                                cursor="pointer",
                                display=[
                                    "none",
                                    "none",
                                    "none",
                                    "flex",
                                    "flex",
                                    "flex",
                                ],
                            )
                        ),
                        rx.menu_list(
                            rx.link(
                                rx.menu_item(
                                    "Changelog", style=styles.NAV_DROPDOWN_STYLE
                                ),
                                href="/changelog",
                            ),
                            rx.link(
                                rx.menu_item(
                                    "Roadmap", style=styles.NAV_DROPDOWN_STYLE
                                ),
                                href=constants.ROADMAP_URL,
                            ),
                            rx.link(
                                rx.menu_item("FAQ", style=styles.NAV_DROPDOWN_STYLE),
                                href="/faq",
                            ),
                            rx.menu_divider(),
                            rx.link(
                                rx.menu_item(
                                    "Contribute to Open Source",
                                    style=styles.NAV_DROPDOWN_STYLE,
                                ),
                                href=constants.CONTRIBUTING_URL,
                            ),
                            rx.link(
                                rx.menu_item(
                                    "Report A Bug",
                                    style=styles.NAV_DROPDOWN_STYLE,
                                ),
                                href=constants.REPORT_A_BUG_URL,
                            ),
                        ),
                    ),
                    spacing="2em",
                ),
                rx.hstack(
                    search_bar(),                    
                    feedback_button(),
                    github_button(),
                    discord_button(),
                    rx.icon(
                        tag="hamburger",
                        on_click=NavbarState.toggle_sidebar,
                        width="1.5em",
                        height="1.5em",
                        _hover={
                            "cursor": "pointer",
                            "color": styles.ACCENT_COLOR,
                        },
                        display=["flex", "flex", "flex", "none", "none", "none"],
                    ),
                    height="full",
                ),
                justify="space-between",
                padding_x=styles.PADDING_X,
            ),
            bg="rgba(255,255,255, 0.9)",
            backdrop_filter="blur(10px)",
            padding_y=["0.8em", "0.8em", "0.5em"],
            border_bottom="1px solid #F4F3F6",
            width="100%",
        ),
        rx.drawer(
            rx.drawer_overlay(
                rx.drawer_content(
                    rx.hstack(
                        logo,
                        rx.icon(
                            tag="close",
                            on_click=NavbarState.toggle_sidebar,
                            width="4em",
                            _hover={
                                "cursor": "pointer",
                                "color": styles.ACCENT_COLOR,
                            },
                        ),
                        justify="space-between",
                        margin_bottom="1.5em",
                    ),
                    sidebar if sidebar is not None else rx.text("Sidebar"),
                    padding_x="2em",
                    padding_top="2em",
                    bg="rgba(255,255,255, 0.97)",
                ),
                bg="rgba(255,255,255, 0.5)",
            ),
            placement="left",
            is_open=NavbarState.sidebar_open,
            on_close=NavbarState.toggle_sidebar,
            bg="rgba(255,255,255, 0.5)",
        ),
        search_modal(),
        position="sticky",
        z_index="999",
        top="0",
        width="100%",
        spacing="0",
    )<|MERGE_RESOLUTION|>--- conflicted
+++ resolved
@@ -164,11 +164,8 @@
 
     show_form = False
 
-<<<<<<< HEAD
     current_category = 'All'
-    
-=======
->>>>>>> 40c411d9
+
     def handle_submit(self, form_data: dict):
         self.feedback = form_data["feedback"]
 
@@ -198,11 +195,7 @@
             print("session")
             # contact_data = json.dumps({"email": self.email})
             # self.add_contact_to_loops(contact_data)
-
-<<<<<<< HEAD
-
-=======
->>>>>>> 40c411d9
+            
     def update_score(self, score):
         if self.show_form == True:
             if self.page_score == score:
@@ -304,12 +297,10 @@
                 href=result["document"]["href"],
                 width="100%",
             ),
-<<<<<<< HEAD
-=======
             on_click=NavbarState.close_search,
             href=result["document"]["href"],
         ),
->>>>>>> 40c411d9
+
         bg="#FAF8FB",
         border_radius="8px",
         align_items="start",
@@ -323,11 +314,7 @@
 def ai_button():
     return rx.center(
         rx.icon(
-<<<<<<< HEAD
             tag="chat",
-=======
-            tag="chat", 
->>>>>>> 40c411d9
             color=rx.cond(
                 NavbarState.ai_chat,
                 "#342E5C",
@@ -339,7 +326,6 @@
         style=hover_button_style,
         on_click=NavbarState.toggle_ai_chat,
         height="1em",
-<<<<<<< HEAD
     )
 
 
@@ -365,8 +351,6 @@
         ],
         padding_y="1em",
         padding_x=".5em",
-=======
->>>>>>> 40c411d9
     )
 
 
@@ -375,11 +359,8 @@
         rx.modal_overlay(
             rx.modal_content(
                 rx.modal_header(
-<<<<<<< HEAD
                     # add in filter tabs here categories
                     search_bar_categories(['All', 'Learn', 'Component', 'API Reference', 'Blog']),
-=======
->>>>>>> 40c411d9
                     rx.hstack(
                         rx.icon(tag="search2", style=styles.NAV_SEARCH_STYLE, height="1em",),
                         rx.input(
