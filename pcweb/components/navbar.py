"""UI and logic for the navbar component."""
from typing import Any, Set

import reflex as rx
from pcweb import constants, styles
from pcweb.base_state import State
from reflex.vars import ImportVar, Var
from pcweb.components.logo import navbar_logo
from pcweb.components.sidebar import sidebar as sb

try:
    from pcweb.tsclient import client
except ImportError:
    client = None

def shorten_to_k(number):
    if number >= 1000:
        return "{:.0f}k+".format(number / 1000)
    else:
        return str(number)


class Search(rx.Component):
    tag = "InkeepEmbeddedChat"

    special_props: Set[Var] = {Var.create_safe("{...inkeepEmbeddedChatProps}")}

    is_open: Var[bool] = False

    def _get_imports(self):
        return {"next/dynamic": {ImportVar(tag="dynamic", is_default=True)}}

    def get_event_triggers(self) -> dict[str, Any]:
        """Get the event triggers that pass the component's value to the handler.

        Returns:
            A dict mapping the event trigger to the var that is passed to the handler.
        """
        return {
            **super().get_event_triggers(),
            "on_close": lambda: [],
            "on_shortcutKey_pressed": lambda: [],
        }

    def _get_custom_code(self) -> str:
        return """ 
const InkeepEmbeddedChat = dynamic(() => import("@inkeep/widgets").then((mod) => mod.InkeepEmbeddedChat), { ssr: false });

const inkeepEmbeddedChatProps = {
  baseSettings: {
    apiKey: '87b7469f79014c35a3313795088151a52de8a58a547abd16',
    integrationId: 'clkbf9e7e0001s601sa0ciax1',
    organizationId: 'org_WQKeNdnuPGEfuUhC',
    organizationDisplayName: 'Reflex',
    primaryBrandColor: '#5646ED',
    breadcrumbRules: {
      urlToBreadcrumbMapper: [
        {
          matchingRule: {
            ruleType: 'PartialUrl',
            partialUrl: 'reflex.dev/blog',
          },
          breadcrumbName: 'Blogs',
        },
        {
          matchingRule: {
            ruleType: 'PartialUrl',
            partialUrl: 'reflex.dev/docs',
          },
          breadcrumbName: 'Docs',
        },
        {
          matchingRule: {
            ruleType: 'PartialUrl',
            partialUrl: 'reflex.dev/docs/api-reference',
          },
          replaceLeading: true,
          breadcrumbName: 'API Reference',
        },
        {
          matchingRule: {
            ruleType: 'PartialUrl',
            partialUrl: 'reflex.dev/docs/library',
          },
          replaceLeading: true,
          breadcrumbName: 'Components Reference',
        },
      ],
    },
    stringReplacementRules: [
      {
        matchingRule: {
          ruleType: 'Substring',
          string: 'Api',
        },
        replaceWith: 'API',
        replaceInTitles: true,
      },
      {
        matchingRule: {
          ruleType: 'Substring',
          string: 'Cli',
        },
        replaceWith: 'CLI',
        replaceInTitles: true,
      },
    ],
    theme: {
      components: {
        AIChatPageWrapper: {
          defaultProps: {
            variant: '',
          },
        },
      }
    },
  },
  aiChatSettings: { // optional typeof InkeepAIChatSettings
    quickQuestions: [
      'How does Reflex work?',
      'What types of apps can I build with Reflex?',
      'Where can I deploy my apps?',
    ],
  },
};
"""


inkeep = Search.create


class NavbarState(State):
    """The state for the navbar component."""

    # Whether the sidebar is open.
    sidebar_open: bool = False

    search_modal: bool = False

    search_input: str = ""

    enter: bool = False

    banner: bool = True

    ai_chat: bool = True
<<<<<<< HEAD

    def toggle_banner(self):
=======
>>>>>>> 26d7553a

    def toggle_banner(self):
        self.banner = not self.banner

    def change_search(self):
        self.search_modal = not (self.search_modal)

    def toggle_sidebar(self):
        self.sidebar_open = not self.sidebar_open

    def toggle_ai_chat(self):
        self.ai_chat = not self.ai_chat

    @rx.var
    def search_results(self) -> list[dict[str, dict[str, str]]]:
        """Get the search results."""
        if client is None or self.search_input == "":
            return []
        search_parameters = {
            "q": self.search_input,
            "query_by": "heading, description",
            "query_by_weights": "2,1",
            "sort_by": "_text_match:desc",
        }
        return client.collections["search-auto"].documents.search(search_parameters)[
            "hits"
        ]


def search_bar():
    return rx.hstack(
        rx.fragment(
            rx.icon(tag="search2", style=styles.NAV_SEARCH_STYLE),
            rx.text(
                "Search documentation...",
                style=styles.NAV_SEARCH_STYLE,
                font_weight=400,
            ),
        ),
        rx.spacer(),
        rx.text("/", style=styles.NAV_SEARCH_STYLE),
        on_click=NavbarState.change_search,
        display=["none", "flex", "flex", "flex", "flex"],
        min_width=["15em", "15em", "15em", "20em", "20em"],
        padding_x="1em",
        height="2em",
        border_radius="20px",
        bg="#FAF8FB",
    )


def format_search_results(result):
    return rx.vstack(
        rx.link(
            rx.text(
                result["document"]["heading"],
                font_weight=600,
                color="#1F1944",
            ),
            rx.divider(),
            rx.text(
                result["document"]["description"],
                font_weight=400,
                color="#696287",
            ),
            on_click=NavbarState.change_search,
            href=result["document"]["href"],
        ),
        bg="#FAF8FB",
        border_radius="8px",
        align_items="start",
        padding="0.5em",
        shadow=styles.DOC_SHADOW,
        _hover={"background_color": "#F5EFFE", "color": "#5646ED"},
        width="100%",
    )

def ai_button():
    return rx.center(
            rx.text("AI Chat", style=styles.NAV_TEXT_STYLE),
            box_shadow="0px 0px 0px 1px rgba(84, 82, 95, 0.14), 0px 1px 2px rgba(31, 25, 68, 0.14);",
            display=["none", "none", "none", "flex", "flex", "flex"],
            height="2em",
            width="6.5em",
            border_radius="8px",
            bg="#FFFFFF",
            style=hover_button_style,
            on_click=NavbarState.toggle_ai_chat, 
        )

def search_modal():
    return rx.modal(
        rx.modal_overlay(
            rx.modal_content(
                rx.modal_body(
                    rx.vstack(
                        rx.hstack(
                            rx.icon(tag="search2", style=styles.NAV_SEARCH_STYLE),
                            rx.input(
                                placeholder="Search the docs",
                                on_change=NavbarState.set_search_input,
                                focus_border_color="transparent",
                                border_color="transparent",
                                font_weight=400,
                                _placeholder={"color": "#342E5C"},
                                _hover={"border_color": "transparent"},
                            ),
                            ai_button(),
                            width="100%",
                        ),
                        rx.divider(),
                        rx.cond(
                        NavbarState.ai_chat,
                        rx.vstack(
                            rx.foreach(
                                NavbarState.search_results,
                                format_search_results,
                            ),
                            spacing="1em",
                            width="100%",
                            max_height="30em",
                            align_items="start",
                            overflow_y="auto",
                        ),
                        inkeep(),
                        ),
                    )
                ),
                bg="#FFFFFF",
            )
        ),
        is_open=NavbarState.search_modal,
        on_close=NavbarState.change_search,
        padding_top="1em",
        padding_x="1em",
    )


# Styles to use for the navbar.
logo_style = {
    "height": "1.25em",
}
logo = navbar_logo(**logo_style)


hover_button_style = {
    "_hover": {
        "background": "radial-gradient(82.06% 100% at 50% 100%, rgba(91, 77, 182, 0.04) 0%, rgba(234, 228, 253, 0.2) 100%), #FEFEFF;",
        "boxShadow": "0px 0px 0px 3px rgba(149, 128, 247, 0.6), 0px 2px 3px rgba(3, 3, 11, 0.2), 0px 4px 8px rgba(3, 3, 11, 0.04), 0px 4px 10px -2px rgba(3, 3, 11, 0.02), inset 0px 2px 0px rgba(255, 255, 255, 0.01), inset 0px 0px 0px 1px rgba(32, 17, 126, 0.4), inset 0px -20px 12px -4px rgba(234, 228, 253, 0.36);",
    },
}


def github_button():
    return rx.link(
        rx.hstack(
            rx.image(src="/companies/dark/github.svg", height="1.25em"),
            rx.text("Star", style=styles.NAV_TEXT_STYLE),
            rx.text(
                shorten_to_k(constants.GITHUB_STARS),
                color="#5646ED",
                bg="#F5EFFE",
                padding_x="0.5em",
                border_radius="6px",
                font_weight=600,
            ),
            box_shadow="0px 0px 0px 1px rgba(84, 82, 95, 0.14), 0px 1px 2px rgba(31, 25, 68, 0.14);",
            padding_x=".5em",
            height="2em",
            border_radius="8px",
            bg="#FFFFFF",
            style=hover_button_style,
        ),
        href=constants.GITHUB_URL,
        display=["none", "none", "none", "flex", "flex", "flex"],
    )


def discord_button():
    return rx.link(
        rx.center(
            rx.image(src="/companies/dark/discord.svg", height="1.25em"),
            box_shadow="0px 0px 0px 1px rgba(84, 82, 95, 0.14), 0px 1px 2px rgba(31, 25, 68, 0.14);",
            display=["none", "none", "none", "flex", "flex", "flex"],
            height="2em",
            width="2em",
            border_radius="8px",
            bg="#FFFFFF",
            style=hover_button_style,
        ),
        href=constants.DISCORD_URL,
    )


def navbar(sidebar: rx.Component = None) -> rx.Component:
    """Create the navbar component.

    Args:
        sidebar: The sidebar component to use.
    """
    # If the sidebar is not provided, create a default one.
    sidebar = sidebar or sb()

    # Create the navbar component.
    return rx.vstack(
        rx.cond(
            NavbarState.banner,
            rx.box(
                rx.hstack(
                    rx.center(
                        rx.box(
                            "✨ Announcing our seed funding led by Lux Capital!",
                            " Read more about it on our ",
                            rx.link(
                                "blog",
                                href="/blog/2023-08-02-seed-annoucement",
                                style={
                                    "color": "#FFFFFF",
                                    "text_decoration": "underline",
                                    "_hover": {"color": "#AD9BF8"},
                                },
                            ),
                            "  ✨",
                            color="#FFFFFF",
                            font_weight=600,
                        ),
                        width="100%",
                    ),
                    rx.spacer(),
                    rx.icon(
                        tag="close",
                        z_index=1000,
                        style={
                            "color": "#FFFFFF",
                            "text_decoration": "underline",
                            "_hover": {"color": "#AD9BF8"},
                        },
                        on_click=NavbarState.toggle_banner,
                    ),
                    width="100%",
                    padding_x=styles.PADDING_X,
                    align_items="center",
                ),
                background_color="#110F1F",
                padding_y=["0.8em", "0.8em", "0.5em"],
                width="100%",
            ),
        ),
        rx.box(
            rx.hstack(
                rx.hstack(
                    logo,
                    rx.link(
                        "Docs",
                        href="/docs/getting-started/introduction",
                        style=styles.NAV_TEXT_STYLE,
                        display=["none", "none", "none", "flex", "flex", "flex"],
                    ),
                    rx.link(
                        "Blog",
                        href="/blog",
                        style=styles.NAV_TEXT_STYLE,
                        display=["none", "none", "none", "flex", "flex", "flex"],
                    ),
                    rx.link(
                        "Changelog",
                        href="/changelog",
                        style=styles.NAV_TEXT_STYLE,
                        display=["none", "none", "none", "none", "flex", "flex"],
                    ),
                    rx.menu(
                        rx.menu_button(
                            rx.hstack(
                                rx.text("Resources", style=styles.NAV_TEXT_STYLE),
                                rx.icon(
                                    tag="chevron_down", style=styles.NAV_TEXT_STYLE
                                ),
                                cursor="pointer",
                                display=[
                                    "none",
                                    "none",
                                    "none",
                                    "flex",
                                    "flex",
                                    "flex",
                                ],
                            )
                        ),
                        rx.menu_list(
                            rx.link(
                                rx.menu_item(
                                    "App Gallery", style=styles.NAV_DROPDOWN_STYLE
                                ),
                                href="/docs/gallery",
                            ),
                            rx.link(
                                rx.menu_item(
                                    "Roadmap", style=styles.NAV_DROPDOWN_STYLE
                                ),
                                href=constants.ROADMAP_URL,
                            ),
                            rx.link(
                                rx.menu_item("FAQ", style=styles.NAV_DROPDOWN_STYLE),
                                href="/faq",
                            ),
                            rx.menu_divider(),
                            rx.link(
                                rx.menu_item(
                                    "Contribute to Open Source",
                                    style=styles.NAV_DROPDOWN_STYLE,
                                ),
                                href=constants.CONTRIBUTING_URL,
                            ),
                            rx.link(
                                rx.menu_item(
                                    "Report A Bug",
                                    style=styles.NAV_DROPDOWN_STYLE,
                                ),
                                href=constants.REPORT_A_BUG_URL,
                            ),
                        ),
                    ),
                    spacing="2em",
                ),
                rx.hstack(
                    search_bar(),
                    # inkeep(
                    #     is_open=NavbarState.search_modal,
                    #     on_close=NavbarState.change_search,
                    # ),
                    github_button(),
                    discord_button(),
                    rx.icon(
                        tag="hamburger",
                        on_click=NavbarState.toggle_sidebar,
                        width="1.5em",
                        height="1.5em",
                        _hover={
                            "cursor": "pointer",
                            "color": styles.ACCENT_COLOR,
                        },
                        display=["flex", "flex", "flex", "none", "none", "none"],
                    ),
                    height="full",
                ),
                justify="space-between",
                padding_x=styles.PADDING_X,
            ),
            bg="rgba(255,255,255, 0.9)",
            backdrop_filter="blur(10px)",
            padding_y=["0.8em", "0.8em", "0.5em"],
            border_bottom="1px solid #F4F3F6",
            width="100%",
        ),
        rx.drawer(
            rx.drawer_overlay(
                rx.drawer_content(
                    rx.hstack(
                        logo,
                        rx.icon(
                            tag="close",
                            on_click=NavbarState.toggle_sidebar,
                            width="4em",
                            _hover={
                                "cursor": "pointer",
                                "color": styles.ACCENT_COLOR,
                            },
                        ),
                        justify="space-between",
                        margin_bottom="1.5em",
                    ),
                    sidebar if sidebar is not None else rx.text("Sidebar"),
                    padding_x="2em",
                    padding_top="2em",
                    bg="rgba(255,255,255, 0.97)",
                ),
                bg="rgba(255,255,255, 0.5)",
            ),
            placement="left",
            is_open=NavbarState.sidebar_open,
            on_close=NavbarState.toggle_sidebar,
            bg="rgba(255,255,255, 0.5)",
        ),
        search_modal(),
        position="sticky",
        z_index="999",
        top="0",
        width="100%",
        spacing="0",
    )<|MERGE_RESOLUTION|>--- conflicted
+++ resolved
@@ -144,11 +144,6 @@
     banner: bool = True
 
     ai_chat: bool = True
-<<<<<<< HEAD
-
-    def toggle_banner(self):
-=======
->>>>>>> 26d7553a
 
     def toggle_banner(self):
         self.banner = not self.banner
