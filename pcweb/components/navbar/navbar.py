"""UI and logic for the navbar component."""
import reflex as rx
from .buttons.github import github
from .buttons.discord import discord
from .buttons.sidebar import sidebar_button
from .search import search_bar
from .buttons.product_hunt import product_hunt
from .state import NavbarState

def resource_header(text):
    return rx.text(
        text, color=rx.color_mode_cond(rx.color("mauve", 12), rx.color("mauve", 10)), padding_bottom="10px", font_weight="600"
    )


def resources_item(text, url, icon):
    return rx.link(
        rx.flex(
            rx.icon(icon, size=20, color=rx.color("mauve", 9)),
            rx.text(text, color=rx.color("mauve", 9)),
            wrap="nowrap",
            spacing="2",
        ),
        href=url,
    )


def banner():
    return rx.cond(
        NavbarState.banner,
        rx.box(
            rx.hstack(
                rx.text(
                    " 🚀 Reflex is launching on Product Hunt on April 17th! Learn more ", 
                    rx.link(
                        "here",
                        href="https://www.producthunt.com/products/reflex-5",
                        style={
                            "color": "#FFFFFF",
                            "text_decoration": "underline",
                            "_hover": {"color": "#AD9BF8"},
                        },
                        is_external=True,
                    ),
                    ". 🎉",
                    color="#FFFFFF",
                    font_weight=600,
                    text_align="center",
                    width="100%",
                ),
                rx.icon(
                    tag="x",
                    z_index=1000,
                    style={
                        "color": "#FFFFFF",
                        "text_decoration": "underline",
                        "_hover": {"color": "#AD9BF8"},
                    },
                    on_click=NavbarState.toggle_banner,
                ),
                width="100%",
                align_items="center",
            ),
            background_color="#110F1F",
            padding_y=["0.8em", "0.8em", "0.5em"],
            width="100%",
        ),
    )



def resources_section():
    return rx.hover_card.root(
        rx.hover_card.trigger(
            rx.flex(
                rx.text("Resources", color=rx.color_mode_cond(rx.color("mauve", 11), rx.color("mauve", 10))),
                rx.icon(tag="chevron_down", color=rx.color("mauve", 11), size=18),
                align_items="center",
                _hover={
                    "cursor": "pointer",
                },
                spacing="2",
            )
        ),
        rx.hover_card.content(
            rx.flex(
                rx.flex(
                    resource_header("Open Source"),
                    resources_item("Github", "https://github.com/reflex-dev", "github"),
                    resources_item(
                        "Github Discussions",
                        "https://github.com/orgs/reflex-dev/discussions",
                        "message-circle-question",
                    ),
                    resources_item(
                        "Contribute to Reflex",
                        "https://github.com/reflex-dev/reflex/blob/main/CONTRIBUTING.md",
                        "file-json-2",
                    ),
                    resources_item("Changelog", "/changelog", "list-checks"),
                    direction="column",
                    align_items="start",
                    padding_left="20px",
                    padding_top="20px",
                    padding_bottom="20px",
                    spacing="2",
                ),
                rx.flex(
                    resource_header("Resources"),
                    resources_item(
                        "Component Library", "/docs/library", "layout-panel-left"
                    ),
                    resources_item(
                        "Roadmap",
                        "https://reflex-dev.notion.site/d1b60926ced14914bdbb42547ac84e50?v=723e0afc57294e40961d177aa691ee37",
                        "map-pinned",
                    ),
                    resources_item("Blog", "/blog", "text"),
                    resources_item("FAQ", "/faq", "list-todo"),
                    direction="column",
                    align_items="start",
                    padding_top="20px",
                    padding_bottom="20px",
                    spacing="2",
                ),
                rx.flex(
                    resource_header("Hosting"),
                    resources_item(
                        "Deployment", "/docs/hosting/deploy-quick-start/", "globe"
                    ),
                    resources_item(
                        "Self-Hosting", "/docs/hosting/self-hosting/", "server"
                    ),
                    direction="column",
                    background_color=rx.color("mauve", 3),
                    align_items="start",
                    height="200px",
                    padding_top="20px",
                    padding_left="20px",
                    padding_bottom="20px",
                    padding_right="20px",
                    spacing="2",
                ),
                spacing="6",
            ),
            border=f"1px solid {rx.color('mauve', 4)}",
            background=rx.color("mauve", 1),
            max_width="1000px",
            height="200px",
            padding="0",
        ),
    )


def navigation_section():
    return rx.box(
        rx.flex(
            rx.link(
                rx.text("Docs", color=rx.color_mode_cond(rx.color("mauve", 11), rx.color("mauve", 10))),
                href="/docs/getting-started/introduction/",
            ),
            rx.link(rx.text("Blog", color=rx.color_mode_cond(rx.color("mauve", 11), rx.color("mauve", 10))), href="/blog"),
            rx.link(
                rx.text("Gallery", color=rx.color_mode_cond(rx.color("mauve", 11), rx.color("mauve", 10))), href="/docs/gallery"
                ),
            resources_section(),
            spacing="5",
        ),
        display=["none", "none", "none", "none", "flex", "flex"],
    )

<<<<<<< HEAD
def navbar(sidebar: rx.Component = None) -> rx.Component():
    return rx.flex(
        rx.link(
            rx.box(
                rx.color_mode_cond(
                    rx.image(
                        src="/logos/light/reflex.svg",
                        alt="Reflex Logo",
                        height="20px",
                        justify="start",
                    ),
                    rx.image(
                        src="/logos/dark/reflex.svg",
                        alt="Reflex Logo",
                        height="20px",
                        justify="start",
                    ),
                ),
            ),
            href="/",
        ),
        navigation_section(),
        rx.box(
            flex_grow="1",
        ),
        rx.flex(
            search_bar(),
            github(),
            rx.divider(size="2", color=rx.color("mauve"), orientation="vertical"),
            rx.box(
                discord(),
                display=["none", "none", "none", "none", "flex", "flex"],
=======

@rx.memo
def navbar(sidebar: rx.Component) -> rx.Component:
    return rx.vstack(
        banner(),
        rx.flex(
            rx.link(
                rx.box(
                    rx.image(
                        src="/logos/light/reflex.svg",
                        alt="Reflex Logo",
                        height="20px",
                        justify="start",
                    )
                ),
                href="/",
>>>>>>> 824c4ffd
            ),
            navigation_section(),
            rx.box(
                flex_grow="1",
            ),
            rx.flex(
                search_bar(),
                github(),
                #product_hunt(),
                rx.divider(size="2", color="mauve", orientation="vertical"),
                rx.box(
                    discord(),
                    display=["none", "none", "none", "none", "flex", "flex"],
                ),
                rx.box(
                    sidebar_button(sidebar),
                    display=["flex", "flex", "flex", "flex", "none", "none"],
                ),
                spacing="3",
                align_items="center",
            ),
            background="rgba(255,255,255, 0.8)",
            backdrop_filter="blur(10px)",
            border_bottom=f"1px solid {rx.color('mauve', 4)};",
            width="100%",
            align_items="center",
            spacing="6",
            padding="7px 20px 7px 20px;",
        ),
<<<<<<< HEAD
        background_color=rx.color("mauve", 1),
        height="80px",
        position="fixed",
=======
>>>>>>> 824c4ffd
        width="100%",
        z_index="5",
        top="0px",
        position="fixed",
        align_items="center",
<<<<<<< HEAD
        spacing="6",
        padding="7px 20px 7px 20px;",  
=======
>>>>>>> 824c4ffd
    )<|MERGE_RESOLUTION|>--- conflicted
+++ resolved
@@ -169,7 +169,6 @@
         display=["none", "none", "none", "none", "flex", "flex"],
     )
 
-<<<<<<< HEAD
 def navbar(sidebar: rx.Component = None) -> rx.Component():
     return rx.flex(
         rx.link(
@@ -202,24 +201,6 @@
             rx.box(
                 discord(),
                 display=["none", "none", "none", "none", "flex", "flex"],
-=======
-
-@rx.memo
-def navbar(sidebar: rx.Component) -> rx.Component:
-    return rx.vstack(
-        banner(),
-        rx.flex(
-            rx.link(
-                rx.box(
-                    rx.image(
-                        src="/logos/light/reflex.svg",
-                        alt="Reflex Logo",
-                        height="20px",
-                        justify="start",
-                    )
-                ),
-                href="/",
->>>>>>> 824c4ffd
             ),
             navigation_section(),
             rx.box(
@@ -249,20 +230,14 @@
             spacing="6",
             padding="7px 20px 7px 20px;",
         ),
-<<<<<<< HEAD
         background_color=rx.color("mauve", 1),
         height="80px",
         position="fixed",
-=======
->>>>>>> 824c4ffd
         width="100%",
         z_index="5",
         top="0px",
         position="fixed",
         align_items="center",
-<<<<<<< HEAD
         spacing="6",
         padding="7px 20px 7px 20px;",  
-=======
->>>>>>> 824c4ffd
     )