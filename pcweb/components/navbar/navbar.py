"""UI and logic for the navbar component."""
import reflex as rx
from .buttons.github import github
from .buttons.discord import discord
from .buttons.sidebar import sidebar_button
from .search import search_bar
from .state import NavbarState

def resource_header(text):
    return rx.text(
        text, color=rx.color_mode_cond(rx.color("mauve", 12), rx.color("mauve", 10)), padding_bottom="10px", font_weight="600"
    )


def resources_item(text, url, icon):
    return rx.link(
        rx.flex(
            rx.icon(icon, size=20, color=rx.color("mauve", 9)),
            rx.text(text, color=rx.color("mauve", 9)),
            wrap="nowrap",
            spacing="2",
        ),
        href=url,
    )


def banner():
    return rx.cond(
        NavbarState.banner,
        rx.box(
            rx.hstack(
                rx.text(
                    " 🚀 Reflex is launching on Product Hunt on April 17th! Learn more ", 
                    rx.link(
                        "here",
                        href="https://www.producthunt.com/products/reflex-5",
                        style={
                            "color": "#FFFFFF",
                            "text_decoration": "underline",
                            "_hover": {"color": "#AD9BF8"},
                        },
                        is_external=True,
                    ),
                    ". 🎉",
                    color="#FFFFFF",
                    font_weight=600,
                    text_align="center",
                    width="100%",
                ),
                rx.icon(
                    tag="x",
                    z_index=1000,
                    style={
                        "color": "#FFFFFF",
                        "text_decoration": "underline",
                        "_hover": {"color": "#AD9BF8"},
                    },
                    on_click=NavbarState.toggle_banner,
                ),
                width="100%",
                align_items="center",
            ),
            background_color="#110F1F",
            padding_y=["0.8em", "0.8em", "0.5em"],
            width="100%",
        ),
    )



def resources_section():
    return rx.hover_card.root(
        rx.hover_card.trigger(
            rx.flex(
                rx.text("Resources", color=rx.color_mode_cond(rx.color("mauve", 11), rx.color("mauve", 10))),
                rx.icon(tag="chevron_down", color=rx.color("mauve", 11), size=18),
                align_items="center",
                _hover={
                    "cursor": "pointer",
                },
                spacing="2",
            )
        ),
        rx.hover_card.content(
            rx.flex(
                rx.flex(
                    resource_header("Open Source"),
                    resources_item("Github", "https://github.com/reflex-dev", "github"),
                    resources_item(
                        "Github Discussions",
                        "https://github.com/orgs/reflex-dev/discussions",
                        "message-circle-question",
                    ),
                    resources_item(
                        "Contribute to Reflex",
                        "https://github.com/reflex-dev/reflex/blob/main/CONTRIBUTING.md",
                        "file-json-2",
                    ),
                    resources_item("Changelog", "/changelog", "list-checks"),
                    direction="column",
                    align_items="start",
                    padding_left="20px",
                    padding_top="20px",
                    padding_bottom="20px",
                    spacing="2",
                ),
                rx.flex(
                    resource_header("Resources"),
                    resources_item(
                        "Component Library", "/docs/library", "layout-panel-left"
                    ),
                    resources_item(
                        "Roadmap",
                        "https://reflex-dev.notion.site/d1b60926ced14914bdbb42547ac84e50?v=723e0afc57294e40961d177aa691ee37",
                        "map-pinned",
                    ),
                    resources_item("Blog", "/blog", "text"),
                    resources_item("FAQ", "/faq", "list-todo"),
                    direction="column",
                    align_items="start",
                    padding_top="20px",
                    padding_bottom="20px",
                    spacing="2",
                ),
                rx.flex(
                    resource_header("Hosting"),
                    resources_item(
                        "Deployment", "/docs/hosting/deploy-quick-start/", "globe"
                    ),
                    resources_item(
                        "Self-Hosting", "/docs/hosting/self-hosting/", "server"
                    ),
                    direction="column",
                    background_color=rx.color("mauve", 3),
                    align_items="start",
                    height="200px",
                    padding_top="20px",
                    padding_left="20px",
                    padding_bottom="20px",
                    padding_right="20px",
                    spacing="2",
                ),
                spacing="6",
                max_width="1000px",
                height="200px",
            ),
            border=f"1px solid {rx.color('mauve', 4)}",
<<<<<<< HEAD
            background=rx.color("mauve", 1),
            max_width="1000px",
            height="200px",
=======
            background="#FFF",
>>>>>>> 0f53debd
            padding="0",
            overflow="hidden",
        ),
    )


def navigation_section():
    return rx.box(
        rx.flex(
            rx.link(
                rx.text("Docs", color=rx.color_mode_cond(rx.color("mauve", 11), rx.color("mauve", 10))),
                href="/docs/getting-started/introduction/",
            ),
            rx.link(rx.text("Blog", color=rx.color_mode_cond(rx.color("mauve", 11), rx.color("mauve", 10))), href="/blog"),
            rx.link(
                rx.text("Gallery", color=rx.color_mode_cond(rx.color("mauve", 11), rx.color("mauve", 10))), href="/docs/gallery"
                ),
            resources_section(),
            spacing="5",
        ),
        display=["none", "none", "none", "none", "flex", "flex"],
    )

<<<<<<< HEAD
def navbar(sidebar: rx.Component = None) -> rx.Component():
    return rx.flex(
        rx.link(
            rx.box(
                rx.color_mode_cond(
=======

@rx.memo
def navbar(sidebar: rx.Component) -> rx.Component:
    return rx.flex(
        banner(),
        rx.flex(
            rx.link(
                rx.box(
>>>>>>> 0f53debd
                    rx.image(
                        src="/logos/light/reflex.svg",
                        alt="Reflex Logo",
                        height="20px",
                        justify="start",
                    ),
                    rx.image(
                        src="/logos/dark/reflex.svg",
                        alt="Reflex Logo",
                        height="20px",
                        justify="start",
                    ),
                ),
            ),
            href="/",
        ),
        navigation_section(),
        rx.box(
            flex_grow="1",
        ),
        rx.flex(
            search_bar(),
            github(),
            rx.box(
                discord(),
                display=["none", "none", "none", "none", "flex", "flex"],
            ),
            rx.box(
                sidebar_button(sidebar),
                display=["flex", "flex", "flex", "flex", "none", "none"],
            ),
            spacing="3",
            align_items="center",
        ),
        background_color=rx.color("mauve", 1),
        height="80px",
        position="fixed",
        width="100%",
        z_index="5",
        top="0px",
        align_items="center",
<<<<<<< HEAD
        spacing="6",
        padding="7px 20px 7px 20px;",  
=======
        direction="column",
>>>>>>> 0f53debd
    )<|MERGE_RESOLUTION|>--- conflicted
+++ resolved
@@ -145,13 +145,9 @@
                 height="200px",
             ),
             border=f"1px solid {rx.color('mauve', 4)}",
-<<<<<<< HEAD
             background=rx.color("mauve", 1),
             max_width="1000px",
             height="200px",
-=======
-            background="#FFF",
->>>>>>> 0f53debd
             padding="0",
             overflow="hidden",
         ),
@@ -175,22 +171,11 @@
         display=["none", "none", "none", "none", "flex", "flex"],
     )
 
-<<<<<<< HEAD
 def navbar(sidebar: rx.Component = None) -> rx.Component():
     return rx.flex(
         rx.link(
             rx.box(
                 rx.color_mode_cond(
-=======
-
-@rx.memo
-def navbar(sidebar: rx.Component) -> rx.Component:
-    return rx.flex(
-        banner(),
-        rx.flex(
-            rx.link(
-                rx.box(
->>>>>>> 0f53debd
                     rx.image(
                         src="/logos/light/reflex.svg",
                         alt="Reflex Logo",
@@ -232,10 +217,6 @@
         z_index="5",
         top="0px",
         align_items="center",
-<<<<<<< HEAD
         spacing="6",
         padding="7px 20px 7px 20px;",  
-=======
-        direction="column",
->>>>>>> 0f53debd
     )