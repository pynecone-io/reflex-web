--- conflicted
+++ resolved
@@ -118,11 +118,7 @@
         rx.flex(
             search_bar(),
             github(),
-<<<<<<< HEAD
             rx.divider(size="2", color='mauve', orientation="vertical"), 
-            discord(),
-=======
-            rx.separator(size="2", color='mauve', orientation="vertical"), 
             rx.box(
                 discord(),
                 display=["none", "none", "none", "none", "flex", "flex"],
@@ -132,7 +128,6 @@
                 sidebar_button(sidebar),
                 display=["flex", "flex", "flex", "flex", "none", "none"],
             ),
->>>>>>> 5a161335
             gap="3",
             align_items="center",
         ),
