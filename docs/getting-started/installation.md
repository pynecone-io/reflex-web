--- conflicted
+++ resolved
@@ -7,20 +7,7 @@
 
 # Installation
 
-<<<<<<< HEAD
 Reflex requires Python 3.8+.
-
-=======
-## Prerequisites
-
-Reflex requires Python 3.8+.
-
-For Windows users, we recommend using [Windows Subsystem for Linux (WSL)](https://learn.microsoft.com/en-us/windows/wsl/about) for optimal performance.
-
-macOS (Apple Silicon) users should install [Rosetta 2](https://support.apple.com/en-us/HT211861). Run this command:
-
-`/usr/sbin/softwareupdate --install-rosetta --agree-to-license`
->>>>>>> 60e79234
 
 ## Virtual Environment
 
@@ -32,16 +19,14 @@
 
 We will go with [venv]({constants.VENV_URL}) here.
 
-<<<<<<< HEAD
+
 ### Prerequisites
 macOS (Apple Silicon) users should install [Rosetta 2](https://support.apple.com/en-us/HT211861). Run this command:
     
 `/usr/sbin/softwareupdate --install-rosetta --agree-to-license`
 
+
 ### Create the project directory 
-=======
-### Create the project directory
->>>>>>> 60e79234
 
 Replace `{app_name}` with your project name. Switch to the new directory.
 
