```python exec
from pcweb import constants
import reflex as rx
app_name = "my_app_name"
default_url = "http://localhost:3000"
```

# Installation

## Prerequisites
Reflex requires Python 3.8+.

For Windows users, we recommend using [Windows Subsystem for Linux (WSL)](https://learn.microsoft.com/en-us/windows/wsl/about) for optimal performance.

macOS (Apple Silicon) users should install [Rosetta 2](https://support.apple.com/en-us/HT211861). Run this command:
    
`/usr/sbin/softwareupdate --install-rosetta --agree-to-license`

<<<<<<< HEAD
```md alert warning
# Error `command not found: reflex`
If you install Reflex with no virtual environment and get this error it means your `PATH` cannot find the reflex package. 
A virtual environment should solve this problem, or you can try running `python3 -m` before the reflex command.
```


## Virtual Environment (Recommended)

We recommend creating a virtual environment for your project.

Below are some tools you can use to manage environments:

- [venv]({constants.VENV_URL})
- [poetry]({constants.POETRY_URL})
- [conda]({constants.CONDA_URL})

```python eval
rx.box(height=6)
```



## Installing on macOS/Linux

Reflex's recommended environment manager for macOS and Linux is [venv]({constants.VENV_URL}). `venv` is a part of [The Python Standard Library]({constants.PYTHON_STANDARD_LIBRARY}) and comes bundled with your installation of Python. 


On Ubuntu with Python 3 we must run the command:

```bash
sudo apt-get install python3-pip python3-venv
```
=======
## Virtual Environment

We **highly recommend** creating a virtual environment for your project.
>>>>>>> 880a43e5

[venv]({constants.VENV_URL}) is the standard option. [conda]({constants.CONDA_URL}) and [poetry]({constants.POETRY_URL}) are some alternatives.

## Install on macOS/Linux
We will go with [venv]({constants.VENV_URL}) here. 

### Create the project directory 
Replace `{app_name}` with your project name. Switch to the new directory.
```text
mkdir {app_name}
cd {app_name}
```
### Setup virtual environment
```text
python3 -m venv .venv
source .venv/bin/activate
```

```md alert warning
# Error `No module named venv`

While Python typically ships with `venv` it is not installed by default on some systems.
If so, please install it manually. E.g. on Ubuntu Linux, run `sudo apt-get install python3-venv`.
```

### Install Reflex package
Reflex is available as a [pip](constants.PIP_URL) package.
```text
pip install reflex
```

```md alert warning
# Error `command not found: pip`

While Python typically ships with `pip` as the standard package management tool, it is not installed by default on some systems.
You may need to install it manually. E.g. on Ubuntu Linux, run `apt-get install python3-pip`
```

### Initialize the project
```text
reflex init
```

```python eval
rx.alert(
    rx.alert_icon(),
    rx.box(
        rx.alert_title("Error ", rx.code("command not found: reflex"),),
        rx.alert_description(
            "The Reflex framework includes the ", rx.code("reflex"), " command line (CLI) tool. Using a virtual environment is highly recommended for a seamless experience (see below).",
        ),
    ),
    status="warning",
)
```

```md alert warning
# Error `command not found: reflex`
If you install Reflex with no virtual environment and get this error it means your `PATH` cannot find the reflex package. 
A virtual environment should solve this problem, or you can try running `python3 -m` before the reflex command.
```

## Install on Windows

WSL users should refer to instructions for Linux above.

For the rest of this section we will work with native Windows (non-WSL).

We will go with [venv]({constants.VENV_URL}) here, for virtual environments.

### Create a new project directory
```text
mkdir {app_name}
cd {app_name}
```
### Setup virtual environment
```text
py -3 -m venv .venv
.venv\\Scripts\\activate
```
### Install Reflex package
```text
pip install reflex
```
### Initialize the project
```text
reflex init
```

```python eval
rx.alert(
    rx.alert_icon(),
    rx.box(
        rx.alert_title("Error ", rx.code("command not found: reflex"),),
        rx.alert_description(
            "The Reflex framework includes the ", rx.code("reflex"), " command line (CLI) tool. Using a virtual environment is highly recommended for a seamless experience (see below).",
        ),
    ),
    status="warning",
)
```

## Run the App
Run it in development mode:
```text
reflex run
```
Your app runs at [http://localhost:3000](http://localhost:3000).

Reflex prints logs to the terminal. To increase log verbosity to help with debugging, use the `--loglevel` flag:
```text
reflex run --loglevel debug
```
Reflex will *hot reload* any code changes in real time when running in development mode. Your code edits will show up on [http://localhost:3000](http://localhost:3000) automatically.

## (Optional) Run the demo app
The demo app showcases some of Reflex's features.
```text
reflex demo
```<|MERGE_RESOLUTION|>--- conflicted
+++ resolved
@@ -16,45 +16,9 @@
     
 `/usr/sbin/softwareupdate --install-rosetta --agree-to-license`
 
-<<<<<<< HEAD
-```md alert warning
-# Error `command not found: reflex`
-If you install Reflex with no virtual environment and get this error it means your `PATH` cannot find the reflex package. 
-A virtual environment should solve this problem, or you can try running `python3 -m` before the reflex command.
-```
-
-
-## Virtual Environment (Recommended)
-
-We recommend creating a virtual environment for your project.
-
-Below are some tools you can use to manage environments:
-
-- [venv]({constants.VENV_URL})
-- [poetry]({constants.POETRY_URL})
-- [conda]({constants.CONDA_URL})
-
-```python eval
-rx.box(height=6)
-```
-
-
-
-## Installing on macOS/Linux
-
-Reflex's recommended environment manager for macOS and Linux is [venv]({constants.VENV_URL}). `venv` is a part of [The Python Standard Library]({constants.PYTHON_STANDARD_LIBRARY}) and comes bundled with your installation of Python. 
-
-
-On Ubuntu with Python 3 we must run the command:
-
-```bash
-sudo apt-get install python3-pip python3-venv
-```
-=======
 ## Virtual Environment
 
 We **highly recommend** creating a virtual environment for your project.
->>>>>>> 880a43e5
 
 [venv]({constants.VENV_URL}) is the standard option. [conda]({constants.CONDA_URL}) and [poetry]({constants.POETRY_URL}) are some alternatives.
 
