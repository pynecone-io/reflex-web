```python exec
import os

import reflex as rx
import openai

from pcweb.pages.docs import events
from pcweb.pages.docs import library
from pcweb.pages.docs import state

from docs.tutorial.tutorial_utils import ChatappState
import docs.tutorial.tutorial_style as style

# If it's in environment, no need to hardcode (openai SDK will pick it up)
if "OPENAI_API_KEY" not in os.environ:
    openai.api_key = "YOUR_OPENAI_KEY"

```

# State

Now let’s make the chat app interactive by adding state. The state is where we define all the variables that can change in the app and all the functions that can modify them. You can learn more about state in the [state docs]({state.overview.path}).

## Defining State

We will create a new file called `state.py` in the `chatapp` directory. Our state will keep track of the chat history. We will also define an event handler `answer` which will handle the form `on_submit` event, process the current question and add the answer to the chat history.

```python
# state.py
import reflex as rx


class State(rx.State):
    # Keep track of the chat history as a list of (question, answer) tuples.
    chat_history: list[tuple[str, str]]

    def answer(self, data):
        # Our chatbot is not very smart right now...
        answer = "I don't know!"
        self.chat_history.append((data["message"], answer))

```

## Binding State to Components

Now we can import the state in `chatapp.py` and reference it in our frontend components. We will modify the `chat` component to use the state instead of the current fixed questions and answers.

```python exec
def qa(question: str, answer: str) -> rx.Component:
    return rx.box(
        rx.box(rx.text(question, style=style.question_style), text_align="right"),
        rx.box(rx.text(answer, style=style.answer_style), text_align="left"),
        margin_y="1em",
        width="100%",
    )


def chat1() -> rx.Component:
    return rx.box(
        rx.foreach(
            ChatappState.chat_history, lambda messages: qa(messages[0], messages[1])
        )
    )


def action_bar1() -> rx.Component:
    return rx.form(
        rx.hstack(
            rx.input(placeholder="Ask a question", name="message", style=style.input_style),
            rx.button("Ask", _type="submit", style=style.button_style),
            width="100%",
        ),
        reset_on_submit=True,
        on_submit=ChatappState.answer,
        width="100%",
    )
```

```python demo box
rx.container(
    chat1(),
    action_bar1(),
)
```

```python
# chatapp.py
from chatapp.state import State
...

def chat() -> rx.Component:
    return rx.box(
        rx.foreach(
            State.chat_history,
            lambda messages: qa(messages[0], messages[1])
        )
    )

def action_bar() -> rx.Component:
    return rx.form(
        rx.hstack(
            rx.input(placeholder="Ask a question", name="message", style=style.input_style),
            rx.button("Ask", _type="submit", style=style.button_style),
            width="100%",
        ),
        reset_on_submit=True,
        on_submit=State.answer,
        width="100%",
    )
```

Normal Python `for` loops don't work for iterating over state vars because these values can change and aren't known at compile time. Instead, we use the [foreach]({library.layout.foreach.path}) component to iterate over the chat history.

We also bind the input's `on_change` event to the `set_question` event handler, which will update the `question` state var while the user types in the input. We bind the button's `on_click` event to the `answer` event handler, which will process the question and add the answer to the chat history. The `set_question` event handler is a built-in implicitly defined event handler. Every base var has one. Learn more in the [events docs]({events.setters.path}) under the Setters section.

<<<<<<< HEAD
=======
## Clearing the Input

Currently the input doesn't clear after the user clicks the button. We can fix this by binding the value of the input to `question`, with `value=State.question`, and clear it when we run the event handler for `answer`, with `self.question = ''`.

```python exec
def action_bar2() -> rx.Component:
    return rx.hstack(
        rx.chakra.input(
            value=ChatappState.question,
            placeholder="Ask a question",
            on_change=ChatappState.set_question,
            style=style.input_style,
        ),
        rx.button("Ask", on_click=ChatappState.answer2, style=style.button_style),
    )
```

```python demo box
rx.container(
    chat1(),
    action_bar2(),
)
```

```python
# chatapp.py
def action_bar() -> rx.Component:
    return rx.hstack(
        rx.chakra.input(
            value=State.question,
            placeholder="Ask a question",
            on_change=State.set_question,
            style=style.input_style),
        rx.button("Ask", on_click=State.answer, style=style.button_style),
    )

```python
# state.py

def answer(self):
    # Our chatbot is not very smart right now...
    answer = "I don't know!"
    self.chat_history.append((self.question, answer))
    self.question = ""
```
>>>>>>> 39265437

## Streaming Text

Normally state updates are sent to the frontend when an event handler returns. However, we want to stream the text from the chatbot as it is generated. We can do this by yielding from the event handler. See the [yield events docs]({events.yield_events.path}) for more info.

```python exec
def action_bar3() -> rx.Component:
    return rx.form(
        rx.hstack(
            rx.input(placeholder="Ask a question", name="message", style=style.input_style),
            rx.button("Ask", _type="submit", style=style.button_style),
            width="100%",
        ),
        reset_on_submit=True,
        on_submit=ChatappState.answer3,
        width="100%"
    )
```

```python demo box
rx.container(
    chat1(),
    action_bar3(),
)
```

```python
# state.py
import asyncio

...
async def answer(self, data):
    # Our chatbot is not very smart right now...
    answer = "I don't know!"
    self.chat_history.append((data["message"], ""))

    # Yield here to clear the frontend input before continuing.
    yield

    for i in range(len(answer)):
        # Pause to show the streaming effect.
        await asyncio.sleep(0.1)
        # Add one letter at a time to the output.
        self.chat_history[-1] = (self.chat_history[-1][0], answer[:i + 1])
        yield
```

In the next section, we will finish our chatbot by adding AI!<|MERGE_RESOLUTION|>--- conflicted
+++ resolved
@@ -113,55 +113,6 @@
 
 We also bind the input's `on_change` event to the `set_question` event handler, which will update the `question` state var while the user types in the input. We bind the button's `on_click` event to the `answer` event handler, which will process the question and add the answer to the chat history. The `set_question` event handler is a built-in implicitly defined event handler. Every base var has one. Learn more in the [events docs]({events.setters.path}) under the Setters section.
 
-<<<<<<< HEAD
-=======
-## Clearing the Input
-
-Currently the input doesn't clear after the user clicks the button. We can fix this by binding the value of the input to `question`, with `value=State.question`, and clear it when we run the event handler for `answer`, with `self.question = ''`.
-
-```python exec
-def action_bar2() -> rx.Component:
-    return rx.hstack(
-        rx.chakra.input(
-            value=ChatappState.question,
-            placeholder="Ask a question",
-            on_change=ChatappState.set_question,
-            style=style.input_style,
-        ),
-        rx.button("Ask", on_click=ChatappState.answer2, style=style.button_style),
-    )
-```
-
-```python demo box
-rx.container(
-    chat1(),
-    action_bar2(),
-)
-```
-
-```python
-# chatapp.py
-def action_bar() -> rx.Component:
-    return rx.hstack(
-        rx.chakra.input(
-            value=State.question,
-            placeholder="Ask a question",
-            on_change=State.set_question,
-            style=style.input_style),
-        rx.button("Ask", on_click=State.answer, style=style.button_style),
-    )
-
-```python
-# state.py
-
-def answer(self):
-    # Our chatbot is not very smart right now...
-    answer = "I don't know!"
-    self.chat_history.append((self.question, answer))
-    self.question = ""
-```
->>>>>>> 39265437
-
 ## Streaming Text
 
 Normally state updates are sent to the frontend when an event handler returns. However, we want to stream the text from the chatbot as it is generated. We can do this by yielding from the event handler. See the [yield events docs]({events.yield_events.path}) for more info.
