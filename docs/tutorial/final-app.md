--- conflicted
+++ resolved
@@ -136,16 +136,11 @@
     )
 
 
-<<<<<<< HEAD
 def index() -> rx.Component:
     return rx.container(
         chat(),
         action_bar(),
     )
-=======
-    app = rx.App()
-    app.add_page(index)
->>>>>>> 2896c77d
 
 
 app = rx.App()
@@ -218,14 +213,6 @@
 # Set specific styles for questions and answers.
 question_style = message_style | dict(bg="#F5EFFE", margin_left=chat_margin)
 answer_style = message_style | dict(bg="#DEEAFD", margin_right=chat_margin)
-
-# Styles for the action bar.
-input_style = dict(
-    border_width="1px", padding="1em", box_shadow=shadow
-)
-button_style = dict(
-    bg="#CEFFEE", box_shadow=shadow
-)
 ```
 
 ## Next Steps
