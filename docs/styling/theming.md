```python exec
import reflex as rx
import reflex.components.radix.themes as rdxt
from pcweb.pages.docs import library
```

# Theming

As of Reflex 'v0.4.0', you can now theme your Reflex applications. The core of our theming system is directly based on the [Radix Themes](https://radix-ui.com/docs/themes) library. This allows you to easily change the theme of your application along with providding a default light and dark theme.

## Theme

The `Theme` component is used to change the theme of the application. The `Theme` can be set directly in your rx.App.

```python
app = rx.App(
    theme=rdxt.theme(
        appearance="light", has_background=True, radius="large", accent_color="teal"
    )
)
```

<<<<<<< HEAD
Additionally you can modify the theme of your app through using the `Theme Panel` component which can be found in the [Theme Panel docs]({library.theming.theme_panel.path}).
=======
Additionally you can modify the theme of your app through using the `Theme Panel` component which can be found in the [Theme docs](/docs/library/radix/theming/theme-panel/).
>>>>>>> 39265437

## Colors

### Color Scheme

ON a high level components `color_scheme` inherits from the color specified in the the theme. This means that if you change the theme, the color of the component will also change.

You can also specifiy the `color_scheme` prop.

```python demo
rdxt.flex(
    rdxt.button(
        "Hello World",
        color_scheme="tomato",
    ),
    rdxt.button(
        "Hello World",
        color_scheme="teal",
    ),
    spacing="2"
)
```

### Specific Shades of Palettes

To access a specific shade of color from the theme, you can use the `rx.color'. When switching to light and dark themes, the color will automatically change.

Shades can be accessed by using the color name and the shade number. The shade number ranges from 1 to 12. Additionally, they can have their alpha value set by using the `True` parameter it defaults to `False`.

```python demo
rdxt.flex(
    rdxt.button(
        "Hello World",
        color=rx.color("grass", 1),
        background_color=rx.color("grass", 12),
        border_color=f"1px solid {rx.color('grass', 1)}",
    ),
    rdxt.button(
        "Hello World",
        color=rx.color("grass", 1, True),
        background_color=rx.color("grass", 12, True),
        border_color=f"1px solid {rx.color('grass', 1, True)}",
    ),
    spacing="2"
)
```

### Regular Colors

You can also use standard hex, rgb, and rgba colors.

```python demo
rdxt.flex(
    rdxt.button(
        "Hello World",
        color="white",
        background_color="blue",
        border_color="1px solid red",
    ),
    rdxt.button(
        "Hello World",
        color="#ff0000",
        background_color="rgba(0, 0, 255, 0.5)",
        border_color="1px solid #ff0000",
    ),
    spacing="2"
)
```<|MERGE_RESOLUTION|>--- conflicted
+++ resolved
@@ -20,11 +20,7 @@
 )
 ```
 
-<<<<<<< HEAD
 Additionally you can modify the theme of your app through using the `Theme Panel` component which can be found in the [Theme Panel docs]({library.theming.theme_panel.path}).
-=======
-Additionally you can modify the theme of your app through using the `Theme Panel` component which can be found in the [Theme docs](/docs/library/radix/theming/theme-panel/).
->>>>>>> 39265437
 
 ## Colors
 
