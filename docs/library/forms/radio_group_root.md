---
components:
    - rx.radix.themes.HighLevelRadioGroup
    - rx.radix.themes.RadioGroupRoot
    - rx.radix.themes.RadioGroupItem
---


```python exec
import reflex as rx
<<<<<<< HEAD
from reflex.components.radix.themes.components import *
from reflex.components.radix.themes.layout import *
from reflex.components.radix.themes.typography import *
=======
import reflex.components.radix.primitives as rdxp
>>>>>>> d0c97598
import reflex.components.radix.themes as rdxt
from pcweb.templates.docpage import style_grid
```


# High Level Radio Group

A set of interactive radio buttons where only one can be selected at a time.

## Basic example


```python demo
rdxt.radio_group(["1", "2", "3"], default_value="1")
```

The `default_value` prop can be used to set the value of the radio item that should be checked when initially rendered.



## Setting direction, spacing and size


The direction of the `radio_group` can be set using the `direction` prop which takes values `'row' | 'column' | 'row-reverse' | 'column-reverse' |`. 

The gap between the `radio_group` items can also be set using the `gap` prop, which takes values `'1' | '2' | '3' | '4' | '5' | '6' | '7' | '8' | '9' |`.

The size of the `radio_group` items and the associated text can be set with the `size` prop, which can take values `1' | '2' | '3' |`

```python demo
radio_group(["1", "2", "3", "4", "5"], direction="row", gap="8", size="3")
```


## Using State Vars in the RadioGroup


State vars can also be passed in as the `items` to the `radiogroup`.


```python demo exec
class RadioState_HL1(rx.State):
    items: list[str] = ["1", "2", "3"]

def radio_state_example_HL1():
    return rdxt.radio_group(RadioState_HL1.items, direction="row", gap="9")
```


### Control the value
The controlled `value` of the radio item to check. Should be used in conjunction with `on_value_change` event handler.


```python demo exec
class RadioState_HL(rx.State):
    text: str = "No Selection"


def radio_state_example_HL():
    return rx.vstack(
        rdxt.badge(RadioState_HL.text, color_scheme="green"),
        rdxt.radio_group(["1", "2", "3"], on_value_change=RadioState_HL.set_text),
    )
```


When the `disabled` prop is set to `True`, it prevents the user from interacting with radio items.

```python demo
flex(
    rdxt.radio_group(["1", "2"]),
    rdxt.radio_group(["1", "2"], disabled=True),
    gap="2",
)

```


### Submitting a form using Radio Group

The `name` prop is used to name the group. It is submitted with its owning form as part of a name/value pair.

When the `required` prop is `True`, it indicates that the user must check a radio item before the owning form can be submitted.

```python demo exec
class FormRadioState_HL(rx.State):
    form_data: dict = {}

    def handle_submit(self, form_data: dict):
        """Handle the form submit."""
        self.form_data = form_data


def form_example_HL():
    return rx.vstack(
        rx.form(
            rx.vstack(
                rdxt.radio_group(["1", "2", "3"], name="radio", required=True,),
                rx.button("Submit", type_="submit"),
            ),
            on_submit=FormRadioState_HL.handle_submit,
            reset_on_submit=True,
        ),
        rdxt.separator(width="100%"),
        rdxt.heading("Results"),
        rdxt.text(FormRadioState_HL.form_data.to_string()),
    )
```














# Radio Group

A set of interactive radio buttons where only one can be selected at a time.


## Basic example

The `rdxt.radio_group_root` contains all the parts of a radio group. The `rdxt.radio_group_item` is an item in the group that can be checked.

```python demo
rdxt.radio_group_root(
    rdxt.radio_group_item(value="1"),
    rdxt.radio_group_item(value="2"),
    rdxt.radio_group_item(value="3"),
    default_value="1",
)

```

<<<<<<< HEAD
The `radio_group_root` contains all the parts of a radio group. The `radio_group_item` is an item in the group that can be checked.

The `default_value` prop can be used to set the value of the radio item that should be checked when initially rendered.
=======
The `default_value` prop is used to set the value of the radio item that should be checked when initially rendered.
>>>>>>> d0c97598


## Radio Group Root 


### Control the value

The state can specify which item in a radio group is checked by setting the `value` prop, 
making the radio group a fully-controlled input. To allow the user to change the selected
value by clicking, the `on_value_change` event handler must be defined to update
the Var representing the current `value`.

```python demo exec
class RadioState1(rx.State):
    val: str = ""
    
    @rx.cached_var
    def display_value(self):
        return self.val or "No Selection"


def radio_state_example():
    return rdxt.flex(
        rdxt.badge(
            RadioState1.display_value,
            color_scheme="green"
        ),
        rdxt.radio_group_root(
            rdxt.radio_group_item(value="1"),
            rdxt.radio_group_item(value="2"),
            rdxt.radio_group_item(value="3"),
            value=RadioState1.val,
            on_value_change=RadioState1.set_val,
        ),
        rdxt.button("Clear", on_click=RadioState1.set_val("")),
        align="center",
        justify="center",
        direction="column",
        gap="2",
    )
```


<<<<<<< HEAD
=======

>>>>>>> d0c97598
When the `disabled` prop is set to `True`, it prevents the user from interacting with radio items.

```python demo
rdxt.flex(
    rdxt.radio_group_root(
        rdxt.radio_group_item(value="1"),
        rdxt.radio_group_item(value="2"),
    ),
    rdxt.radio_group_root(
        rdxt.radio_group_item(value="1"),
        rdxt.radio_group_item(value="2"),
        disabled=True,
    ),
    gap="2",
)

```


### Submitting a form using Radio Group

The `name` prop is used to name the group. It is submitted with its owning form as part of a name/value pair.

When the `required` prop is `True`, it indicates that the user must check a radio item before the owning form can be submitted.

```python demo exec
class FormRadioState(rx.State):
    form_data: dict = {}

    def handle_submit(self, form_data: dict):
        """Handle the form submit."""
        self.form_data = form_data


def form_example():
    return rdxt.flex(
        rdxp.form_root(
            rdxt.flex(
                rdxt.radio_group_root(
                    "Radio Group ",
                    rdxt.radio_group_item(value="1"),
                    rdxt.radio_group_item(value="2"),
                    rdxt.radio_group_item(value="3"),
                    name="radio",
                    required=True,
                ),
                rdxt.button("Submit", type_="submit"),
                direction="column",
                gap="2",
            ),
            on_submit=FormRadioState.handle_submit,
            reset_on_submit=True,
        ),
        rdxt.separator(size="4"),
        rdxt.heading("Results"),
        rdxt.text(FormRadioState.form_data.to_string()),
        direction="column",
        gap="2",
    )
```


## Radio Group Item 


### value
The `value` given as data when submitted with a `name` on `rdxt.radio_group_root`.


### disabled

Use the `disabled` prop to create a disabled radiobutton. When `True`, prevents the user from interacting with the radio item. This differs from the `disabled` prop used by the `rdxt.radio_group_root`, which allows you to disable all the `rdxt.radio_group_item` components within the `rdxt.radio_group_root`.

```python demo
rdxt.flex(
    rdxt.radio_group_root(
        rdxt.flex(
            rdxt.text(
                rdxt.flex(
                    rdxt.radio_group_item(value="1"),
                    "Off",
                    gap="2",
                ),
                as_="label",
                size="2",
            ),
            rdxt.text(
                rdxt.flex(
                    rdxt.radio_group_item(value="2"),
                    "On",
                    gap="2",
                ),
                as_="label",
                size="2",
            ),
            direction="column",
            gap="2",
        ),
    ),
    rdxt.radio_group_root(
        rdxt.flex(
            rdxt.text(
                rdxt.flex(
                    rdxt.radio_group_item(value="1", disabled=True),
                    "Off",
                    gap="2",
                ),
                as_="label",
                size="2",
                color="gray",
            ),
            rdxt.text(
                rdxt.flex(
                    rdxt.radio_group_item(value="2"),
                    "On",
                    gap="2",
                ),
                as_="label",
                size="2",
                color="gray",
            ),
            direction="column",
            gap="2",
        ),
    ),
    direction="column",
    gap="2",

)
```

### required


When `True`, indicates that the user must check the `radio_item_group` before the owning form can be submitted. This can only be used when a single `rdxt.radio_group_item` is used.


```python demo exec
class FormRadioState2(rx.State):
    form_data: dict = {}

    def handle_submit(self, form_data: dict):
        """Handle the form submit."""
        self.form_data = form_data


def form_example2():
    return rdxt.flex(
        rdxp.form_root(
            rdxt.flex(
                rdxt.radio_group_root(
                    rdxt.radio_group_item(value="1", required=True),
                    name="radio",
                ),
                rdxt.button("Submit", type_="submit"),
                direction="column",
                gap="2",
            ),
            on_submit=FormRadioState2.handle_submit,
            reset_on_submit=True,
        ),
        rdxt.separator(size="4"),
        rdxt.heading("Results"),
        rdxt.text(FormRadioState2.form_data.to_string()),
        direction="column",
        gap="2",
    )
```




## Styling

### size

```python demo
rdxt.flex(
    rdxt.radio_group_root(
        rdxt.radio_group_item(value="1"),
        size="1",
    ),
    rdxt.radio_group_root(
        rdxt.radio_group_item(value="1"),
        size="2",
    ),
    rdxt.radio_group_root(
        rdxt.radio_group_item(value="1"),
        size="3",
    ),
    gap="2",
)

```

### variant

```python demo
rdxt.flex(
    rdxt.flex(
        rdxt.radio_group_root(
            rdxt.radio_group_item(value="1"),
            rdxt.radio_group_item(value="2"),
            variant="surface",
            default_value="1",
        ),
        direction="column",
        gap="2",
        as_child=True,
    ),
    rdxt.flex(
        rdxt.radio_group_root(
            rdxt.radio_group_item(value="1"),
            rdxt.radio_group_item(value="2"),
            variant="classic",
            default_value="1",
        ),
        direction="column",
        gap="2",
        as_child=True,
    ),
    rdxt.flex(
        rdxt.radio_group_root(
            rdxt.radio_group_item(value="1"),
            rdxt.radio_group_item(value="2"),
            variant="soft",
            default_value="1",
        ),
        direction="column",
        gap="2",
        as_child=True,
    ),
    gap="2",
)
```


### color

```python demo
rdxt.flex(
    rdxt.radio_group_root(
        rdxt.radio_group_item(value="1"),
        color_scheme="indigo",
        default_value="1",
    ),
    rdxt.radio_group_root(
        rdxt.radio_group_item(value="1"),
        color_scheme="cyan",
        default_value="1",
    ),
    rdxt.radio_group_root(
        rdxt.radio_group_item(value="1"),
        color_scheme="orange",
        default_value="1",
    ),
    rdxt.radio_group_root(
        rdxt.radio_group_item(value="1"),
        color_scheme="crimson",
        default_value="1",
    ),
    gap="2"
)
```

### high_contrast

Use the `high_contrast` prop to increase color contrast with the background.

```python demo
rdxt.grid(
    rdxt.radio_group_root(
        rdxt.radio_group_item(value="1"),
        color_scheme="cyan",
        default_value="1",
    ),
    rdxt.radio_group_root(
        rdxt.radio_group_item(value="1"),
        color_scheme="cyan",
        default_value="1",
        high_contrast=True,
    ),
    rdxt.radio_group_root(
        rdxt.radio_group_item(value="1"),
        color_scheme="indigo",
        default_value="1",
    ),
    rdxt.radio_group_root(
        rdxt.radio_group_item(value="1"),
        color_scheme="indigo",
        default_value="1",
        high_contrast=True,
    ),
    rdxt.radio_group_root(
        rdxt.radio_group_item(value="1"),
        color_scheme="orange",
        default_value="1",
    ),
    rdxt.radio_group_root(
        rdxt.radio_group_item(value="1"),
        color_scheme="orange",
        default_value="1",
        high_contrast=True,
    ),
    rdxt.radio_group_root(
        rdxt.radio_group_item(value="1"),
        color_scheme="crimson",
        default_value="1",
    ),
    rdxt.radio_group_root(
        rdxt.radio_group_item(value="1"),
        color_scheme="crimson",
        default_value="1",
        high_contrast=True,
    ),
    rows="2",
    gap="2",
    display="inline-grid",
    flow="column"
)
```


### alignment 


Composing `rdxt.radio_group_item` within `text` automatically centers it with the first line of text.


```python demo
rdxt.flex(
    rdxt.radio_group_root(
        rdxt.text(
            rdxt.flex(
                rdxt.radio_group_item(value="1"),
                "Default",
                gap="2",
            ),
            size="2",
            as_="label",
        ),
        rdxt.text(
            rdxt.flex(
                rdxt.radio_group_item(value="2"),
                "Compact",
                gap="2",
            ),
            size="2",
            as_="label",
        ),
        default_value="1",
        size="1",
    ),
    rdxt.radio_group_root(
        rdxt.text(
            rdxt.flex(
                rdxt.radio_group_item(value="1"),
                "Default",
                gap="2",
            ),
            size="3",
            as_="label",
        ),
        rdxt.text(
            rdxt.flex(
                rdxt.radio_group_item(value="2"),
                "Compact",
                gap="2",
            ),
            size="3",
            as_="label",
        ),
        default_value="1",
        size="2",
    ),
    rdxt.radio_group_root(
        rdxt.text(
            rdxt.flex(
                rdxt.radio_group_item(value="1"),
                "Default",
                gap="2",
            ),
            size="4",
            as_="label",
        ),
        rdxt.text(
            rdxt.flex(
                rdxt.radio_group_item(value="2"),
                "Compact",
                gap="2",
            ),
            size="4",
            as_="label",
        ),
        default_value="1",
        size="3",
    ),
    gap="3",
    direction="column",
)
```


```python eval
style_grid(component_used=rdxt.radio_group_root, component_used_str="radiogrouproot", variants=["classic", "surface", "soft"], components_passed=rdxt.radio_group_item(), disabled=True,)
```




## Real World Example

```python demo
rdxt.radio_group_root(
    rdxt.flex(
        rdxt.text(
            rdxt.flex(
                rdxt.radio_group_item(value="1"),
                "Default",
                gap="2",
            ),
            size="2",
            as_="label",
        ),
        rdxt.text(
            rdxt.flex(
                rdxt.radio_group_item(value="2"),
                "Comfortable",
                gap="2",
            ),
            size="2",
            as_="label",
        ),
        rdxt.text(
            rdxt.flex(
                rdxt.radio_group_item(value="3"),
                "Compact",
                gap="2",
            ),
            size="2",
            as_="label",
        ),
        direction="column",
        gap="2",
    ),
    default_value="1",
)
```<|MERGE_RESOLUTION|>--- conflicted
+++ resolved
@@ -8,13 +8,10 @@
 
 ```python exec
 import reflex as rx
-<<<<<<< HEAD
 from reflex.components.radix.themes.components import *
 from reflex.components.radix.themes.layout import *
 from reflex.components.radix.themes.typography import *
-=======
 import reflex.components.radix.primitives as rdxp
->>>>>>> d0c97598
 import reflex.components.radix.themes as rdxt
 from pcweb.templates.docpage import style_grid
 ```
@@ -156,13 +153,9 @@
 
 ```
 
-<<<<<<< HEAD
-The `radio_group_root` contains all the parts of a radio group. The `radio_group_item` is an item in the group that can be checked.
-
-The `default_value` prop can be used to set the value of the radio item that should be checked when initially rendered.
-=======
+
 The `default_value` prop is used to set the value of the radio item that should be checked when initially rendered.
->>>>>>> d0c97598
+
 
 
 ## Radio Group Root 
@@ -205,11 +198,6 @@
     )
 ```
 
-
-<<<<<<< HEAD
-=======
-
->>>>>>> d0c97598
 When the `disabled` prop is set to `True`, it prevents the user from interacting with radio items.
 
 ```python demo
