```python exec
import reflex as rx
from pcweb.base_state import State
from pcweb.templates.docpage import docdemo, docgraphing
import random

data = [
  {
    "value": 100,
    "name": "Sent",
    "fill": "#8884d8"
  },
  {
    "value": 80,
    "name": "Viewed",
    "fill": "#83a6ed"
  },
  {
    "value": 50,
    "name": "Clicked",
    "fill": "#8dd1e1"
  },
  {
    "value": 40,
    "name": "Add to Cart",
    "fill": "#82ca9d"
  },
  {
    "value": 26,
    "name": "Purchased",
    "fill": "#a4de6c"
  }
]

<<<<<<< HEAD
funnel_chart_example = """rx.recharts.funnel_chart(
                rx.recharts.funnel(
                    rx.recharts.label_list(position="right", data_key="name", fill="#000", stroke="none"),
=======
funnel_chart_state = """class FunnelState(State):
    data=data

    def randomize_data(self):
        self.data[0]["value"] = 100
        for i in range(len(self.data)-1):
            self.data[i+1]["value"] = self.data[i]["value"] - random.randint(0, 20)
            



"""
exec(funnel_chart_state)

funnel_chart_example = """rx.funnel_chart(
                rx.funnel(
                    rx.label_list(position="right", data_key="name", fill="#000", stroke="none"),
>>>>>>> 77fab5f7
                    data_key="value",
                    data=data
                ),
                rx.recharts.graphing_tooltip(), 
                width=730, 
                height=250)"""

funnel_chart_example_with_state = """rx.funnel_chart(
                rx.funnel(
                    rx.label_list(position="right", data_key="name", fill="#000", stroke="none"),
                    data_key="value",
                    data=FunnelState.data,
                    on_click=FunnelState.randomize_data,
                ),
                rx.graphing_tooltip(), 
                width=1000, 
                height=250)"""

```

A funnel chart is a graphical representation used to visualize how data moves through a process. In a funnel chart, the dependent variable’s value diminishes in the subsequent stages of the process. It can be used to demonstrate the flow of users through for example a business or sales process.


```python eval
docgraphing(
  funnel_chart_example, 
  comp = eval(funnel_chart_example),
  data =  "data=" + str(data)
)
```

Here is an example of a funnel chart with a `State`. Here we have defined a function `randomize_data`, which randomly changes the data when the graph is clicked on using `on_click=FunnelState.randomize_data`.

```python eval
docdemo(funnel_chart_example_with_state,
        state=funnel_chart_state,
        comp=eval(funnel_chart_example_with_state),
        context=True,
)
```<|MERGE_RESOLUTION|>--- conflicted
+++ resolved
@@ -32,29 +32,10 @@
   }
 ]
 
-<<<<<<< HEAD
 funnel_chart_example = """rx.recharts.funnel_chart(
                 rx.recharts.funnel(
                     rx.recharts.label_list(position="right", data_key="name", fill="#000", stroke="none"),
-=======
-funnel_chart_state = """class FunnelState(State):
-    data=data
-
-    def randomize_data(self):
-        self.data[0]["value"] = 100
-        for i in range(len(self.data)-1):
-            self.data[i+1]["value"] = self.data[i]["value"] - random.randint(0, 20)
-            
-
-
-
-"""
-exec(funnel_chart_state)
-
-funnel_chart_example = """rx.funnel_chart(
-                rx.funnel(
                     rx.label_list(position="right", data_key="name", fill="#000", stroke="none"),
->>>>>>> 77fab5f7
                     data_key="value",
                     data=data
                 ),
