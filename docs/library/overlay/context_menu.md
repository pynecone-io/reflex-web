---
components:
  - rx.context_menu.root
  - rx.context_menu.item
  - rx.context_menu.separator
  - rx.context_menu.trigger
  - rx.context_menu.content
  - rx.context_menu.sub
  - rx.context_menu.sub_trigger
  - rx.context_menu.sub_content

only_low_level:
  - True

ContextMenuRoot: |
  lambda **props: rx.context_menu.root(
          rx.context_menu.trigger(
              rx.text("Context Menu (right click)")
          ),
          rx.context_menu.content(
              rx.context_menu.item("Copy", shortcut="⌘ C"),
              rx.context_menu.item("Share"),
              rx.context_menu.item("Delete", shortcut="⌘ ⌫", color="red"),
              rx.context_menu.sub(
                  rx.context_menu.sub_trigger("More"),
                  rx.context_menu.sub_content(
                      rx.context_menu.item("Eradicate"),
                      rx.context_menu.item("Duplicate"),
                      rx.context_menu.item("Archive"),
                  ),
              ),
          ),
          **props
      )

ContextMenuTrigger: |
  lambda **props: rx.context_menu.root(
          rx.context_menu.trigger(
              rx.text("Context Menu (right click)"),
              **props
          ),
          rx.context_menu.content(
              rx.context_menu.item("Copy", shortcut="⌘ C"),
              rx.context_menu.item("Share"),
              rx.context_menu.item("Delete", shortcut="⌘ ⌫", color="red"),
              rx.context_menu.sub(
                  rx.context_menu.sub_trigger("More"),
                  rx.context_menu.sub_content(
                      rx.context_menu.item("Eradicate"),
                      rx.context_menu.item("Duplicate"),
                      rx.context_menu.item("Archive"),
                  ),
              ),
          ),
      )

ContextMenuContent: |
  lambda **props: rx.context_menu.root(
          rx.context_menu.trigger(
              rx.text("Context Menu (right click)")
          ),
          rx.context_menu.content(
              rx.context_menu.item("Copy", shortcut="⌘ C"),
              rx.context_menu.item("Share"),
              rx.context_menu.item("Delete", shortcut="⌘ ⌫", color="red"),
              rx.context_menu.sub(
                  rx.context_menu.sub_trigger("More"),
                  rx.context_menu.sub_content(
                      rx.context_menu.item("Eradicate"),
                      rx.context_menu.item("Duplicate"),
                      rx.context_menu.item("Archive"),
                  ),
              ),
              **props
          ),
      )

ContextMenuSub: |
    lambda **props: rx.context_menu.root(
            rx.context_menu.trigger(
                rx.text("Context Menu (right click)")
            ),
            rx.context_menu.content(
                rx.context_menu.item("Copy", shortcut="⌘ C"),
                rx.context_menu.item("Share"),
                rx.context_menu.item("Delete", shortcut="⌘ ⌫", color="red"),
                rx.context_menu.sub(
                    rx.context_menu.sub_trigger("More"),
                    rx.context_menu.sub_content(
                        rx.context_menu.item("Eradicate"),
                        rx.context_menu.item("Duplicate"),
                        rx.context_menu.item("Archive"),
                    ),
                **props
                ),
            ),
        )

ContextMenuSubTrigger: |
  lambda **props: rx.context_menu.root(
          rx.context_menu.trigger(
              rx.text("Context Menu (right click)")
          ),
          rx.context_menu.content(
              rx.context_menu.item("Copy", shortcut="⌘ C"),
              rx.context_menu.item("Share"),
              rx.context_menu.item("Delete", shortcut="⌘ ⌫", color="red"),
              rx.context_menu.sub(
                  rx.context_menu.sub_trigger("More", **props),
                  rx.context_menu.sub_content(
                      rx.context_menu.item("Eradicate"),
                      rx.context_menu.item("Duplicate"),
                      rx.context_menu.item("Archive"),
                  ),
              ),
          ),
      )

ContextMenuSubContent: |
  lambda **props: rx.context_menu.root(
          rx.context_menu.trigger(
              rx.text("Context Menu (right click)")
          ),
          rx.context_menu.content(
              rx.context_menu.item("Copy", shortcut="⌘ C"),
              rx.context_menu.item("Share"),
              rx.context_menu.item("Delete", shortcut="⌘ ⌫", color="red"),
              rx.context_menu.sub(
                  rx.context_menu.sub_trigger("More"),
                  rx.context_menu.sub_content(
                      rx.context_menu.item("Eradicate"),
                      rx.context_menu.item("Duplicate"),
                      rx.context_menu.item("Archive"),
                      **props
                  ),
              ),
          ),
      )

ContextMenuItem: |
  lambda **props: rx.context_menu.root(
          rx.context_menu.trigger(
              rx.text("Context Menu (right click)")
          ),
          rx.context_menu.content(
              rx.context_menu.item("Copy", shortcut="⌘ C", **props),
              rx.context_menu.item("Share", **props),
              rx.context_menu.item("Delete", shortcut="⌘ ⌫", color="red", **props),
              rx.context_menu.sub(
                  rx.context_menu.sub_trigger("More"),
                  rx.context_menu.sub_content(
                      rx.context_menu.item("Eradicate", **props),
                      rx.context_menu.item("Duplicate", **props),
                      rx.context_menu.item("Archive", **props),
                  ),
              ),
          ),
      )
---

```python exec
import reflex as rx
```

# Context Menu

A Context Menu is a popup menu that appears upon user interaction, such as a right-click or a hover.

## Basic Usage

A Context Menu is composed of a `context_menu.root`, a `context_menu.trigger` and a `context_menu.content`. The `context_menu_root` contains all the parts of a context menu. The `context_menu.trigger` is the element that the user interacts with to open the menu. It wraps the element that will open the context menu. The `context_menu.content` is the component that pops out when the context menu is open.

The `context_menu.item` contains the actual context menu items and sits under the `context_menu.content`.

The `context_menu.sub` contains all the parts of a submenu. There is a `context_menu.sub_trigger`, which is an item that opens a submenu. It must be rendered inside a `context_menu.sub` component. The `context_menu.sub_content` is the component that pops out when a submenu is open. It must also be rendered inside a `context_menu.sub` component.

The `context_menu.separator` is used to visually separate items in a context menu.

```python demo
rx.context_menu.root(
    rx.context_menu.trigger(
       rx.button("Right click me"),
    ),
    rx.context_menu.content(
        rx.context_menu.item("Edit", shortcut="⌘ E"),
        rx.context_menu.item("Duplicate", shortcut="⌘ D"),
        rx.context_menu.separator(),
        rx.context_menu.item("Archive", shortcut="⌘ N"),
        rx.context_menu.sub(
            rx.context_menu.sub_trigger("More"),
            rx.context_menu.sub_content(
                rx.context_menu.item("Move to project…"),
                rx.context_menu.item("Move to folder…"),
                rx.context_menu.separator(),
                rx.context_menu.item("Advanced options…"),
            ),
        ),
        rx.context_menu.separator(),
        rx.context_menu.item("Share"),
        rx.context_menu.item("Add to favorites"),
        rx.context_menu.separator(),
        rx.context_menu.item("Delete", shortcut="⌘ ⌫", color="red"),
    ),
)
```

<<<<<<< HEAD
=======
```md alert warning
# `rx.context_menu.item` must be a DIRECT child of `rx.context_menu.content`

The code below for example is not allowed:

```python 
rx.context_menu.root(
    rx.context_menu.trigger(
       rx.button("Right click me"),
    ),
    rx.context_menu.content(
        rx.cond(
            State.count % 2 == 0,
            rx.vstack(
                rx.context_menu.item("Even Option 1", on_click=State.set_selected_option("Even Option 1")),
                rx.context_menu.item("Even Option 2", on_click=State.set_selected_option("Even Option 2")),
                rx.context_menu.item("Even Option 3", on_click=State.set_selected_option("Even Option 3")),
            ),
            rx.vstack(
                rx.context_menu.item("Odd Option A", on_click=State.set_selected_option("Odd Option A")),
                rx.context_menu.item("Odd Option B", on_click=State.set_selected_option("Odd Option B")),
                rx.context_menu.item("Odd Option C", on_click=State.set_selected_option("Odd Option C")),
            )
        )
    ),
)
```



>>>>>>> 84c16eaf
## Opening a Dialog from Context Menu using State

Accessing an overlay component from within another overlay component is a common use case but does not always work exactly as expected.

The code below will not work as expected as because the dialog is within the menu and the dialog will only be open when the menu is open, rendering the dialog unusable.

```python
rx.context_menu.root(
    rx.context_menu.trigger(rx.icon("ellipsis-vertical")),
    rx.context_menu.content(
        rx.context_menu.item(
            rx.dialog.root(
            rx.dialog.trigger(rx.text("Edit")),
            rx.dialog.content(....),
            .....
            ),
        ),
    ),
)
```

In this example, we will show how to open a dialog box from a context menu, where the menu will close and the dialog will open and be functional.

```python demo exec
class ContextMenuState(rx.State):
    which_dialog_open: str = ""

    @rx.event
    def delete(self):
        yield rx.toast("Deleted item")

    @rx.event
    def save_settings(self):
        yield rx.toast("Saved settings")


def delete_dialog():
    return rx.alert_dialog.root(
        rx.alert_dialog.content(
            rx.alert_dialog.title("Are you Sure?"),
            rx.alert_dialog.description(
                rx.text(
                    "This action cannot be undone. Are you sure you want to delete this item?",
                ),
                margin_bottom="20px",
            ),
            rx.hstack(
                rx.alert_dialog.action(
                    rx.button(
                        "Delete",
                        color_scheme="red",
                        on_click=ContextMenuState.delete,
                    ),
                ),
                rx.spacer(),
                rx.alert_dialog.cancel(rx.button("Cancel")),
            ),
        ),
        open=ContextMenuState.which_dialog_open == "delete",
        on_open_change=ContextMenuState.set_which_dialog_open(""),
    )


def settings_dialog():
    return rx.dialog.root(
        rx.dialog.content(
            rx.dialog.title("Settings"),
            rx.dialog.description(
                rx.text("Set your settings in this settings dialog."),
                margin_bottom="20px",
            ),
            rx.dialog.close(
                rx.button("Close", on_click=ContextMenuState.save_settings),
            ),
        ),
        open=ContextMenuState.which_dialog_open == "settings",
        on_open_change=ContextMenuState.set_which_dialog_open(""),
    )


def context_menu_call_dialog() -> rx.Component:
    return rx.vstack(
        rx.context_menu.root(
            rx.context_menu.trigger(rx.icon("ellipsis-vertical")),
            rx.context_menu.content(
                rx.context_menu.item(
                    "Delete",
                    on_click=ContextMenuState.set_which_dialog_open("delete"),
                ),
                rx.context_menu.item(
                    "Settings",
                    on_click=ContextMenuState.set_which_dialog_open("settings"),
                ),
            ),
        ),
        rx.cond(
            ContextMenuState.which_dialog_open,
            rx.heading(f"{ContextMenuState.which_dialog_open} dialog is open"),
        ),
        delete_dialog(),
        settings_dialog(),
        align="center",
    )
```<|MERGE_RESOLUTION|>--- conflicted
+++ resolved
@@ -75,7 +75,7 @@
           ),
       )
 
-ContextMenuSub: |
+ContextMenuSubTrigger: |
     lambda **props: rx.context_menu.root(
             rx.context_menu.trigger(
                 rx.text("Context Menu (right click)")
@@ -85,36 +85,15 @@
                 rx.context_menu.item("Share"),
                 rx.context_menu.item("Delete", shortcut="⌘ ⌫", color="red"),
                 rx.context_menu.sub(
-                    rx.context_menu.sub_trigger("More"),
+                    rx.context_menu.sub_trigger("More", **props),
                     rx.context_menu.sub_content(
                         rx.context_menu.item("Eradicate"),
                         rx.context_menu.item("Duplicate"),
                         rx.context_menu.item("Archive"),
                     ),
-                **props
                 ),
             ),
         )
-
-ContextMenuSubTrigger: |
-  lambda **props: rx.context_menu.root(
-          rx.context_menu.trigger(
-              rx.text("Context Menu (right click)")
-          ),
-          rx.context_menu.content(
-              rx.context_menu.item("Copy", shortcut="⌘ C"),
-              rx.context_menu.item("Share"),
-              rx.context_menu.item("Delete", shortcut="⌘ ⌫", color="red"),
-              rx.context_menu.sub(
-                  rx.context_menu.sub_trigger("More", **props),
-                  rx.context_menu.sub_content(
-                      rx.context_menu.item("Eradicate"),
-                      rx.context_menu.item("Duplicate"),
-                      rx.context_menu.item("Archive"),
-                  ),
-              ),
-          ),
-      )
 
 ContextMenuSubContent: |
   lambda **props: rx.context_menu.root(
@@ -204,8 +183,6 @@
 )
 ```
 
-<<<<<<< HEAD
-=======
 ```md alert warning
 # `rx.context_menu.item` must be a DIRECT child of `rx.context_menu.content`
 
@@ -236,7 +213,6 @@
 
 
 
->>>>>>> 84c16eaf
 ## Opening a Dialog from Context Menu using State
 
 Accessing an overlay component from within another overlay component is a common use case but does not always work exactly as expected.
