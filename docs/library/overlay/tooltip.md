---
components:
    - rx.radix.tooltip
---

```python exec
import reflex as rx
rdx = rx.radix
```

# Tooltip

A `tooltip` displays informative information when users hover over or focus on an element. 

It takes a `content` prop, which is the content associated with the tooltip.

<<<<<<< HEAD
rdx.tooltip(
    rdx.button("Hover over me"),
=======

```python demo
tooltip(
    button("Hover over me"),
>>>>>>> 1b35240e
    content="This is the tooltip content.",
)
```<|MERGE_RESOLUTION|>--- conflicted
+++ resolved
@@ -10,19 +10,13 @@
 
 # Tooltip
 
-A `tooltip` displays informative information when users hover over or focus on an element. 
+A `tooltip` displays informative information when users hover over or focus on an element.
 
 It takes a `content` prop, which is the content associated with the tooltip.
 
-<<<<<<< HEAD
+```python demo
 rdx.tooltip(
     rdx.button("Hover over me"),
-=======
-
-```python demo
-tooltip(
-    button("Hover over me"),
->>>>>>> 1b35240e
     content="This is the tooltip content.",
 )
 ```